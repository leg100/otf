package otf

import (
	"encoding/json"
	"fmt"
	"time"
)

const (
	LocalStateFilename  = "terraform.tfstate"
	PlanFilename        = "plan.out"
	JSONPlanFilename    = "plan.out.json"
	ApplyOutputFilename = "apply.out"

	//List all available plan statuses.
	PlanCanceled    PlanStatus = "canceled"
	PlanCreated     PlanStatus = "created"
	PlanErrored     PlanStatus = "errored"
	PlanFinished    PlanStatus = "finished"
	PlanMFAWaiting  PlanStatus = "mfa_waiting"
	PlanPending     PlanStatus = "pending"
	PlanQueued      PlanStatus = "queued"
	PlanRunning     PlanStatus = "running"
	PlanUnreachable PlanStatus = "unreachable"
)

// PlanStatus represents a plan state.
type PlanStatus string

// Plan represents a Terraform Enterprise plan.
type Plan struct {
	ID string `db:"plan_id"`

	Timestamps

	Resources

	Status           PlanStatus
	StatusTimestamps TimestampMap

	// LogID is the log ID for the log output from a terraform plan
	LogID string

	// PlanFile is the blob ID of the execution plan file in binary format
	PlanFile []byte

	// PlanJSON is the blob ID of the execution plan file in json format
	PlanJSON []byte

	// RunID is the ID of the Run the Plan belongs to.
	RunID string
}

func (p *Plan) GetID() string  { return p.ID }
func (p *Plan) String() string { return p.ID }

type PlanService interface {
	Get(id string) (*Plan, error)
	GetPlanJSON(id string) ([]byte, error)

	JobService

	ChunkStore
}

func newPlan(runID string) *Plan {
	return &Plan{
		ID:               NewID("plan"),
		Timestamps:       NewTimestamps(),
		StatusTimestamps: make(TimestampMap),
		RunID:            runID,
	}
}

// HasChanges determines whether plan has any changes (adds/changes/deletions).
func (p *Plan) HasChanges() bool {
	if p.ResourceAdditions > 0 || p.ResourceChanges > 0 || p.ResourceDestructions > 0 {
		return true
	}
	return false
}

func (p *Plan) GetLogsBlobID() string {
	return p.LogID
}

<<<<<<< HEAD
func (p *Plan) Do(exe *Execution) error {
	if err := exe.Run.setup(exe); err != nil {
		return err
	}

	if err := exe.RunCLI("terraform", "plan", "-no-color", fmt.Sprintf("-out=%s", PlanFilename)); err != nil {
=======
func (p *Plan) Do(run *Run, env Environment) error {
	if err := env.RunCLI("terraform", "plan", "-no-color", fmt.Sprintf("-out=%s", PlanFilename)); err != nil {
>>>>>>> 21102398
		return err
	}

	if err := env.RunCLI("sh", "-c", fmt.Sprintf("terraform show -json %s > %s", PlanFilename, JSONPlanFilename)); err != nil {
		return err
	}

<<<<<<< HEAD
	if err := exe.RunFunc(exe.Run.uploadPlan); err != nil {
		return err
	}

	if err := exe.RunFunc(exe.Run.uploadJSONPlan); err != nil {
=======
	if err := env.RunFunc(run.uploadPlan); err != nil {
		return err
	}

	if err := env.RunFunc(run.uploadJSONPlan); err != nil {
>>>>>>> 21102398
		return err
	}

	return nil
}

// Summarize produces a summary of planned changes and updates the object with
// the summary.
func (p *Plan) CalculateTotals() error {
	if p.PlanJSON == nil {
		return fmt.Errorf("plan obj is missing the json formatted plan file")
	}

	planFile := PlanFile{}
	if err := json.Unmarshal(p.PlanJSON, &planFile); err != nil {
		return err
	}

	// Parse plan output
	p.Resources = planFile.Changes()

	return nil
}

// Start updates the plan to reflect its plan having started
func (p *Plan) Start(run *Run) error {
	if run.Status != RunPlanQueued {
		return fmt.Errorf("run cannot be started: invalid status: %s", run.Status)
	}

	run.UpdateStatus(RunPlanning)

	return nil
}

// Finish updates the run to reflect its plan having finished. An event is
// returned reflecting the run's new status.
func (p *Plan) Finish(run *Run) (*Event, error) {
	// Speculative plan, proceed no further
	if run.ConfigurationVersion.Speculative {
		run.UpdateStatus(RunPlannedAndFinished)
		return &Event{Payload: run, Type: EventRunPlannedAndFinished}, nil
	}

	run.UpdateStatus(RunPlanned)

	if run.Workspace.AutoApply {
		run.UpdateStatus(RunApplyQueued)
		return &Event{Type: EventApplyQueued, Payload: run}, nil
	}

	return &Event{Payload: run, Type: EventRunPlanned}, nil
}

func (p *Plan) UpdateStatus(status PlanStatus) {
	p.Status = status
	p.setTimestamp(status)
}

func (p *Plan) setTimestamp(status PlanStatus) {
	p.StatusTimestamps[string(status)] = time.Now()
}<|MERGE_RESOLUTION|>--- conflicted
+++ resolved
@@ -84,17 +84,8 @@
 	return p.LogID
 }
 
-<<<<<<< HEAD
-func (p *Plan) Do(exe *Execution) error {
-	if err := exe.Run.setup(exe); err != nil {
-		return err
-	}
-
-	if err := exe.RunCLI("terraform", "plan", "-no-color", fmt.Sprintf("-out=%s", PlanFilename)); err != nil {
-=======
 func (p *Plan) Do(run *Run, env Environment) error {
 	if err := env.RunCLI("terraform", "plan", "-no-color", fmt.Sprintf("-out=%s", PlanFilename)); err != nil {
->>>>>>> 21102398
 		return err
 	}
 
@@ -102,19 +93,15 @@
 		return err
 	}
 
-<<<<<<< HEAD
-	if err := exe.RunFunc(exe.Run.uploadPlan); err != nil {
+	if err := env.RunFunc(run.uploadPlan); err != nil {
 		return err
 	}
 
-	if err := exe.RunFunc(exe.Run.uploadJSONPlan); err != nil {
-=======
 	if err := env.RunFunc(run.uploadPlan); err != nil {
 		return err
 	}
 
 	if err := env.RunFunc(run.uploadJSONPlan); err != nil {
->>>>>>> 21102398
 		return err
 	}
 
