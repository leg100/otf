--- conflicted
+++ resolved
@@ -41,11 +41,7 @@
 	Status PlanStatus
 
 	// StatusTimestamps records timestamps of status transitions
-<<<<<<< HEAD
 	StatusTimestamps []PlanStatusTimestamp
-=======
-	StatusTimestamps TimestampMap
->>>>>>> 5a8deff4
 
 	// RunID is the ID of the Run the Plan belongs to.
 	RunID string
@@ -111,19 +107,11 @@
 	return nil
 }
 
-<<<<<<< HEAD
 // CalculateTotals produces a summary of planned changes from the JSON plan file
 // and updates the object with the summary.
-func (p *Plan) CalculateTotals(jsonFile []byte) error {
-	planFile := PlanFile{}
-	if err := json.Unmarshal(jsonFile, &planFile); err != nil {
-=======
-// CalculateTotals produces a summary of planned changes using the provided plan
-// file (in json format) and updates the object with the summary.
 func (p *Plan) CalculateTotals(planJSON []byte) error {
 	planFile := PlanFile{}
 	if err := json.Unmarshal(planJSON, &planFile); err != nil {
->>>>>>> 5a8deff4
 		return err
 	}
 
