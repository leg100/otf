# local node shite
ui/node_modules
<<<<<<< HEAD
# temp vite shite
ui/.vite
=======
package.json
package-lock.json
>>>>>>> 029e5255
# tfenv
.terraform-version
# google service account key for testing
google_service_account.json
# integration test screenshots
/internal/integration/screenshots
# prometheus
/data
prometheus.yml
# modd
modd.conf
# logs
*.log
# keys,certs
*.pem
*.crt
# sqlite db
*.db
*-wal
*-shm
# bins
/_build
# terraform
/.terraformignore
.terraform
.terraform.lock.hcl
main.tf
# direnv
.envrc
# Created by https://www.gitignore.io/api/go,vim,emacs,visualstudiocode
### Emacs ###
# -*- mode: gitignore; -*-
*~
\#*\#
/.emacs.desktop
/.emacs.desktop.lock
*.elc
auto-save-list
tramp
.\#*
# Org-mode
.org-id-locations
*_archive
# flymake-mode
*_flymake.*
# eshell files
/eshell/history
/eshell/lastdir
# elpa packages
/elpa/
# reftex files
*.rel
# AUCTeX auto folder
/auto/
# cask packages
.cask/
dist/
# Flycheck
flycheck_*.el
# server auth directory
/server/
# projectiles files
.projectile
projectile-bookmarks.eld
# directory configuration
.dir-locals.el
# saveplace
places
# url cache
url/cache/
# cedet
ede-projects.el
# smex
smex-items
# company-statistics
company-statistics-cache.el
# anaconda-mode
anaconda-mode/
### Go ###
# Binaries for programs and plugins
*.exe
*.exe~
*.dll
*.so
*.dylib
# Test binary, build with 'go test -c'
*.test
# Output of the go coverage tool, specifically when used with LiteIDE
*.out
### Vim ###
# swap
.sw[a-p]
.*.sw[a-p]
# session
Session.vim
# temporary
.netrwhist
### VisualStudioCode ###
.vscode/*
.history
# allow anything under testdata
!**/testdata/**<|MERGE_RESOLUTION|>--- conflicted
+++ resolved
@@ -1,12 +1,9 @@
 # local node shite
 ui/node_modules
-<<<<<<< HEAD
+package.json
+package-lock.json
 # temp vite shite
 ui/.vite
-=======
-package.json
-package-lock.json
->>>>>>> 029e5255
 # tfenv
 .terraform-version
 # google service account key for testing
