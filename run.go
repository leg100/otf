--- conflicted
+++ resolved
@@ -89,16 +89,6 @@
 	Timestamp time.Time
 }
 
-<<<<<<< HEAD
-=======
-// Phase implementations represent the phases that make up a run: a plan and an
-// apply.
-type Phase interface {
-	GetLogsBlobID() string
-	Do(*Run, Environment) error
-}
-
->>>>>>> 21102398
 // RunFactory is a factory for constructing Run objects.
 type RunFactory struct {
 	ConfigurationVersionService ConfigurationVersionService
@@ -438,14 +428,9 @@
 	r.StatusTimestamps[string(status)] = time.Now()
 }
 
-<<<<<<< HEAD
 // setup invokes the necessary steps before a plan or apply can proceed.
-func (r *Run) setup(exe *Execution) error {
-	if err := exe.RunFunc(r.downloadConfig); err != nil {
-=======
 func (r *Run) Do(env Environment) error {
 	if err := env.RunFunc(r.downloadConfig); err != nil {
->>>>>>> 21102398
 		return err
 	}
 
@@ -464,18 +449,7 @@
 		return fmt.Errorf("running terraform init: %w", err)
 	}
 
-<<<<<<< HEAD
-	return nil
-}
-
-func (r *Run) downloadConfig(ctx context.Context, exe *Execution) error {
-=======
-	phase, err := r.ActivePhase()
-	if err != nil {
-		return err
-	}
-
-	if err := phase.Do(r, env); err != nil {
+	if err := r.Job.Do(r, env); err != nil {
 		return err
 	}
 
@@ -483,7 +457,6 @@
 }
 
 func (r *Run) downloadConfig(ctx context.Context, env Environment) error {
->>>>>>> 21102398
 	// Download config
 	cv, err := env.GetConfigurationVersionService().Download(r.ConfigurationVersion.ID)
 	if err != nil {
@@ -500,13 +473,8 @@
 
 // downloadState downloads current state to disk. If there is no state yet
 // nothing will be downloaded and no error will be reported.
-<<<<<<< HEAD
-func (r *Run) downloadState(ctx context.Context, exe *Execution) error {
-	state, err := exe.StateVersionService.Current(r.Workspace.ID)
-=======
 func (r *Run) downloadState(ctx context.Context, env Environment) error {
 	state, err := env.GetStateVersionService().Current(r.Workspace.ID)
->>>>>>> 21102398
 	if errors.Is(err, ErrResourceNotFound) {
 		return nil
 	} else if err != nil {
@@ -525,13 +493,8 @@
 	return nil
 }
 
-<<<<<<< HEAD
-func (r *Run) uploadPlan(ctx context.Context, exe *Execution) error {
-	file, err := os.ReadFile(filepath.Join(exe.Path, PlanFilename))
-=======
 func (r *Run) uploadPlan(ctx context.Context, env Environment) error {
 	file, err := os.ReadFile(filepath.Join(env.GetPath(), PlanFilename))
->>>>>>> 21102398
 	if err != nil {
 		return err
 	}
@@ -545,13 +508,8 @@
 	return nil
 }
 
-<<<<<<< HEAD
-func (r *Run) uploadJSONPlan(ctx context.Context, exe *Execution) error {
-	jsonFile, err := os.ReadFile(filepath.Join(exe.Path, JSONPlanFilename))
-=======
 func (r *Run) uploadJSONPlan(ctx context.Context, env Environment) error {
 	jsonFile, err := os.ReadFile(filepath.Join(env.GetPath(), JSONPlanFilename))
->>>>>>> 21102398
 	if err != nil {
 		return err
 	}
@@ -565,11 +523,7 @@
 	return nil
 }
 
-<<<<<<< HEAD
-func (r *Run) downloadPlanFile(ctx context.Context, exe *Execution) error {
-=======
 func (r *Run) downloadPlanFile(ctx context.Context, env Environment) error {
->>>>>>> 21102398
 	opts := PlanFileOptions{Format: PlanBinaryFormat}
 
 	plan, err := env.GetRunService().GetPlanFile(ctx, r.ID, opts)
@@ -581,13 +535,8 @@
 }
 
 // uploadState reads, parses, and uploads state
-<<<<<<< HEAD
-func (r *Run) uploadState(ctx context.Context, exe *Execution) error {
-	stateFile, err := os.ReadFile(filepath.Join(exe.Path, LocalStateFilename))
-=======
 func (r *Run) uploadState(ctx context.Context, env Environment) error {
 	stateFile, err := os.ReadFile(filepath.Join(env.GetPath(), LocalStateFilename))
->>>>>>> 21102398
 	if err != nil {
 		return err
 	}
