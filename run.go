package otf

import (
	"bytes"
	"context"
	"crypto/md5"
	"encoding/base64"
	"errors"
	"fmt"
	"io"
	"os"
	"path/filepath"
	"time"
)

const (
	// DefaultRefresh specifies that the state be refreshed prior to running a
	// plan
	DefaultRefresh = true

	// List all available run statuses supported in OTF.
	RunApplied            RunStatus = "applied"
	RunApplyQueued        RunStatus = "apply_queued"
	RunApplying           RunStatus = "applying"
	RunCanceled           RunStatus = "canceled"
	RunForceCanceled      RunStatus = "force_canceled"
	RunConfirmed          RunStatus = "confirmed"
	RunDiscarded          RunStatus = "discarded"
	RunErrored            RunStatus = "errored"
	RunPending            RunStatus = "pending"
	RunPlanQueued         RunStatus = "plan_queued"
	RunPlanned            RunStatus = "planned"
	RunPlannedAndFinished RunStatus = "planned_and_finished"
	RunPlanning           RunStatus = "planning"
)

var (
	ErrRunDiscardNotAllowed     = errors.New("run was not paused for confirmation or priority; discard not allowed")
	ErrRunCancelNotAllowed      = errors.New("run was not planning or applying; cancel not allowed")
	ErrRunForceCancelNotAllowed = errors.New("run was not planning or applying, has not been canceled non-forcefully, or the cool-off period has not yet passed")

	ErrInvalidRunGetOptions = errors.New("invalid run get options")

	// ActiveRunStatuses are those run statuses that deem a run to be active.
	// There can only be at most one active run for a workspace.
	ActiveRunStatuses = []RunStatus{
		RunApplyQueued,
		RunApplying,
		RunConfirmed,
		RunPlanQueued,
		RunPlanned,
		RunPlanning,
	}
)

// RunStatus represents a run state.
type RunStatus string

type Run struct {
	ID string `db:"run_id" jsonapi:"primary,runs"`

	Timestamps

	IsDestroy        bool
	Message          string
	PositionInQueue  int
	Refresh          bool
	RefreshOnly      bool
	Status           RunStatus
	StatusTimestamps []RunStatusTimestamp
	ReplaceAddrs     []string
	TargetAddrs      []string

	// Relations
	Plan                 *Plan                 `db:"plans"`
	Apply                *Apply                `db:"applies"`
	Workspace            *Workspace            `db:"workspaces"`
	ConfigurationVersion *ConfigurationVersion `db:"configuration_versions"`
}

type RunStatusTimestamp struct {
	Status    RunStatus
	Timestamp time.Time
}

// RunFactory is a factory for constructing Run objects.
type RunFactory struct {
	ConfigurationVersionService ConfigurationVersionService
	WorkspaceService            WorkspaceService
}

// RunService implementations allow interactions with runs
type RunService interface {
	// Create a new run with the given options.
	Create(ctx context.Context, opts RunCreateOptions) (*Run, error)

	Get(ctx context.Context, id string) (*Run, error)
	List(ctx context.Context, opts RunListOptions) (*RunList, error)
	Delete(ctx context.Context, id string) error

	// Apply a run by its ID.
	Apply(ctx context.Context, id string, opts RunApplyOptions) error

	Discard(ctx context.Context, id string, opts RunDiscardOptions) error
	Cancel(ctx context.Context, id string, opts RunCancelOptions) error
	ForceCancel(ctx context.Context, id string, opts RunForceCancelOptions) error
	EnqueuePlan(ctx context.Context, id string) error

	// GetLogs gets the logs for a run, combining the logs of both its plan and
	// apply.
	GetLogs(ctx context.Context, runID string) (io.Reader, error)

<<<<<<< HEAD
	GetPlanFile(ctx context.Context, spec RunGetOptions, opts PlanFileOptions) ([]byte, error)
	UploadPlanFile(ctx context.Context, runID string, plan []byte, opts PlanFileOptions) error
=======
	GetPlanFile(ctx context.Context, spec RunGetOptions, format PlanFormat) ([]byte, error)
	UploadPlanFile(ctx context.Context, runID string, plan []byte, format PlanFormat) error
>>>>>>> 5a8deff4
}

// RunCreateOptions represents the options for creating a new run.
type RunCreateOptions struct {
	// Type is a public field utilized by JSON:API to set the resource type via
	// the field tag.  It is not a user-defined value and does not need to be
	// set.  https://jsonapi.org/format/#crud-creating
	Type string `jsonapi:"primary,runs"`

	// Specifies if this plan is a destroy plan, which will destroy all
	// provisioned resources.
	IsDestroy *bool `jsonapi:"attr,is-destroy,omitempty"`

	// Refresh determines if the run should
	// update the state prior to checking for differences
	Refresh *bool `jsonapi:"attr,refresh,omitempty"`

	// RefreshOnly determines whether the run should ignore config changes
	// and refresh the state only
	RefreshOnly *bool `jsonapi:"attr,refresh-only,omitempty"`

	// Specifies the message to be associated with this run.
	Message *string `jsonapi:"attr,message,omitempty"`

	// Specifies the configuration version to use for this run. If the
	// configuration version object is omitted, the run will be created using the
	// workspace's latest configuration version.
	ConfigurationVersion *ConfigurationVersion `jsonapi:"relation,configuration-version"`

	// Specifies the workspace where the run will be executed.
	Workspace *Workspace `jsonapi:"relation,workspace"`

	// If non-empty, requests that Terraform should create a plan including
	// actions only for the given objects (specified using resource address
	// syntax) and the objects they depend on.
	//
	// This capability is provided for exceptional circumstances only, such as
	// recovering from mistakes or working around existing Terraform
	// limitations. Terraform will generally mention the -target command line
	// option in its error messages describing situations where setting this
	// argument may be appropriate. This argument should not be used as part
	// of routine workflow and Terraform will emit warnings reminding about
	// this whenever this property is set.
	TargetAddrs []string `jsonapi:"attr,target-addrs,omitempty"`

	// If non-empty, requests that Terraform create a plan that replaces
	// (destroys and then re-creates) the objects specified by the given
	// resource addresses.
	ReplaceAddrs []string `jsonapi:"attr,replace-addrs,omitempty"`
}

// RunApplyOptions represents the options for applying a run.
type RunApplyOptions struct {
	// An optional comment about the run.
	Comment *string `jsonapi:"attr,comment,omitempty"`
}

// RunCancelOptions represents the options for canceling a run.
type RunCancelOptions struct {
	// An optional explanation for why the run was canceled.
	Comment *string `jsonapi:"attr,comment,omitempty"`
}

// RunForceCancelOptions represents the options for force-canceling a run.
type RunForceCancelOptions struct {
	// An optional comment explaining the reason for the force-cancel.
	Comment *string `jsonapi:"attr,comment,omitempty"`
}

// RunDiscardOptions represents the options for discarding a run.
type RunDiscardOptions struct {
	// An optional explanation for why the run was discarded.
	Comment *string `jsonapi:"attr,comment,omitempty"`
}

// RunPermissions represents the run permissions.
type RunPermissions struct {
	CanApply        bool `json:"can-apply"`
	CanCancel       bool `json:"can-cancel"`
	CanDiscard      bool `json:"can-discard"`
	CanForceCancel  bool `json:"can-force-cancel"`
	CanForceExecute bool `json:"can-force-execute"`
}

// RunStore implementations persist Run objects.
type RunStore interface {
	Create(run *Run) (*Run, error)
	Get(opts RunGetOptions) (*Run, error)
<<<<<<< HEAD
	GetPlan(spec RunGetOptions, opts PlanFileOptions) ([]byte, error)
=======
	SetPlanFile(id string, file []byte, format PlanFormat) error
	GetPlanFile(id string, format PlanFormat) ([]byte, error)
>>>>>>> 5a8deff4
	List(opts RunListOptions) (*RunList, error)
	Update(opts RunGetOptions, fn func(*Run) error) (*Run, error)
	UpdateStatus(id string, status RunStatus) (time.Time, error)
	Delete(id string) error
}

// RunList represents a list of runs.
type RunList struct {
	*Pagination
	Items []*Run
}

// RunGetOptions are options for retrieving a single Run. Either ID or ApplyID
// or PlanID must be specfiied.
type RunGetOptions struct {
	// ID of run to retrieve
	ID *string

	// Get run via apply ID
	ApplyID *string

	// Get run via plan ID
	PlanID *string
<<<<<<< HEAD
=======
}

func (o *RunGetOptions) String() string {
	if o.ID != nil {
		return *o.ID
	} else if o.PlanID != nil {
		return *o.PlanID
	} else if o.ApplyID != nil {
		return *o.ApplyID
	} else {
		panic("no ID specified")
	}
>>>>>>> 5a8deff4
}

// RunListOptions are options for paginating and filtering a list of runs
type RunListOptions struct {
	ListOptions

	// A list of relations to include. See available resources:
	// https://www.terraform.io/docs/cloud/api/run.html#available-related-resources
	Include *string `schema:"include"`

	// Filter by run statuses (with an implicit OR condition)
	Statuses []RunStatus

	// Filter by workspace ID
	WorkspaceID *string `schema:"workspace_id"`

	// Filter by organization and workspace name. Mutually exclusive with
	// WorkspaceID.
	OrganizationName *string `schema:"organization_name"`
	WorkspaceName    *string `schema:"workspace_name"`
}

func (r *Run) GetID() string  { return r.ID }
func (r *Run) String() string { return r.ID }

func (o RunCreateOptions) Valid() error {
	if o.Workspace == nil {
		return errors.New("workspace is required")
	}
	return nil
}

func (r *Run) GetStatus() string {
	return string(r.Status)
}

// Discard updates the state of a run to reflect it having been discarded.
func (r *Run) Discard() error {
	if !r.IsDiscardable() {
		return ErrRunDiscardNotAllowed
	}

	r.UpdateStatus(RunDiscarded)

	return nil
}

// Cancel run.
func (r *Run) Cancel() error {
	if !r.IsCancelable() {
		return ErrRunCancelNotAllowed
	}

	r.UpdateStatus(RunCanceled)

	return nil
}

func (r *Run) ForceCancelAvailableAt() time.Time {
	if r.Status != RunCanceled {
		return time.Time{}
	}

	canceledAt, found := r.findRunStatusTimestamp(r.Status)
	if !found {
		panic("no corresponding timestamp found for canceled status")
	}

	// Run can be forcefully cancelled after a cool-off period of ten seconds
	return canceledAt.Add(10 * time.Second)
}

func (r *Run) findRunStatusTimestamp(status RunStatus) (time.Time, bool) {
	for _, rst := range r.StatusTimestamps {
		if rst.Status == status {
			return rst.Timestamp, true
		}
	}
	return time.Time{}, false
}

// ForceCancel updates the state of a run to reflect it having been forcefully
// cancelled.
func (r *Run) ForceCancel() error {
	if !r.IsForceCancelable() {
		return ErrRunForceCancelNotAllowed
	}

	// TODO: ensure db sets the following timestamp

	// r.setTimestamp(RunForceCanceled)

	return nil
}

// IsCancelable determines whether run can be cancelled.
func (r *Run) IsCancelable() bool {
	switch r.Status {
	case RunPending, RunPlanQueued, RunPlanning, RunApplyQueued, RunApplying:
		return true
	default:
		return false
	}
}

// IsConfirmable determines whether run can be confirmed.
func (r *Run) IsConfirmable() bool {
	switch r.Status {
	case RunPlanned:
		return true
	default:
		return false
	}
}

// IsDiscardable determines whether run can be discarded.
func (r *Run) IsDiscardable() bool {
	switch r.Status {
	case RunPending, RunPlanned:
		return true
	default:
		return false
	}
}

// IsForceCancelable determines whether a run can be forcibly cancelled.
func (r *Run) IsForceCancelable() bool {
	availAt := r.ForceCancelAvailableAt()

	if availAt.IsZero() {
		return false
	}

	return time.Now().After(availAt)
}

// IsActive determines whether run is currently the active run on a workspace,
// i.e. it is neither finished nor pending
func (r *Run) IsActive() bool {
	if r.IsDone() || r.Status == RunPending {
		return false
	}
	return true
}

// IsDone determines whether run has reached an end state, e.g. applied,
// discarded, etc.
func (r *Run) IsDone() bool {
	switch r.Status {
	case RunApplied, RunPlannedAndFinished, RunDiscarded, RunCanceled, RunErrored:
		return true
	default:
		return false
	}
}

func (r *Run) IsSpeculative() bool {
	return r.ConfigurationVersion.Speculative
}

type StatusUpdater struct {
}

// UpdateStatus updates the status of the run as well as its plan and apply
func (r *Run) UpdateStatus(status RunStatus) {
	switch status {
	case RunPending:
		r.Plan.UpdateStatus(PlanPending)
	case RunPlanQueued:
		r.Plan.UpdateStatus(PlanQueued)
	case RunPlanning:
		r.Plan.UpdateStatus(PlanRunning)
	case RunPlanned, RunPlannedAndFinished:
		r.Plan.UpdateStatus(PlanFinished)
	case RunApplyQueued:
		r.Apply.UpdateStatus(ApplyQueued)
	case RunApplying:
		r.Apply.UpdateStatus(ApplyRunning)
	case RunApplied:
		r.Apply.UpdateStatus(ApplyFinished)
	case RunErrored:
		switch r.Status {
		case RunPlanning:
			r.Plan.UpdateStatus(PlanErrored)
		case RunApplying:
			r.Apply.UpdateStatus(ApplyErrored)
		}
	case RunCanceled:
		switch r.Status {
		case RunPlanQueued, RunPlanning:
			r.Plan.UpdateStatus(PlanCanceled)
		case RunApplyQueued, RunApplying:
			r.Apply.UpdateStatus(ApplyCanceled)
		}
	}

	r.Status = status

	// NOTE: DB takes care of setting corresponding status timestamp

	// TODO: determine when ApplyUnreachable is applicable and set
	// accordingly
}

// TODO: rename this to something like 'setup' or 'beforeSteps' (unexported).
//
// Do invokes the necessary steps before a plan or apply can proceed.
func (r *Run) Do(env Environment) error {
	if err := env.RunFunc(r.downloadConfig); err != nil {
		return err
	}

	err := env.RunFunc(func(ctx context.Context, env Environment) error {
		return deleteBackendConfigFromDirectory(ctx, env.GetPath())
	})
	if err != nil {
		return err
	}

	if err := env.RunFunc(r.downloadState); err != nil {
		return err
	}

	if err := env.RunCLI("terraform", "init"); err != nil {
		return fmt.Errorf("running terraform init: %w", err)
	}

	return nil
}

func (r *Run) downloadConfig(ctx context.Context, env Environment) error {
	// Download config
	cv, err := env.GetConfigurationVersionService().Download(r.ConfigurationVersion.ID)
	if err != nil {
		return fmt.Errorf("unable to download config: %w", err)
	}

	// Decompress and untar config
	if err := Unpack(bytes.NewBuffer(cv), env.GetPath()); err != nil {
		return fmt.Errorf("unable to unpack config: %w", err)
	}

	return nil
}

// downloadState downloads current state to disk. If there is no state yet
// nothing will be downloaded and no error will be reported.
func (r *Run) downloadState(ctx context.Context, env Environment) error {
	state, err := env.GetStateVersionService().Current(r.Workspace.ID)
	if errors.Is(err, ErrResourceNotFound) {
		return nil
	} else if err != nil {
		return fmt.Errorf("retrieving current state version: %w", err)
	}

	statefile, err := env.GetStateVersionService().Download(state.ID)
	if err != nil {
		return fmt.Errorf("downloading state version: %w", err)
	}

	if err := os.WriteFile(filepath.Join(env.GetPath(), LocalStateFilename), statefile, 0644); err != nil {
		return fmt.Errorf("saving state to local disk: %w", err)
	}

	return nil
}

func (r *Run) uploadPlan(ctx context.Context, env Environment) error {
	file, err := os.ReadFile(filepath.Join(env.GetPath(), PlanFilename))
	if err != nil {
		return err
	}

	if err := env.GetRunService().UploadPlanFile(ctx, r.ID, file, PlanFormatBinary); err != nil {
		return fmt.Errorf("unable to upload plan: %w", err)
	}

	return nil
}

func (r *Run) uploadJSONPlan(ctx context.Context, env Environment) error {
	jsonFile, err := os.ReadFile(filepath.Join(env.GetPath(), JSONPlanFilename))
	if err != nil {
		return err
	}

	if err := env.GetRunService().UploadPlanFile(ctx, r.ID, jsonFile, PlanFormatJSON); err != nil {
		return fmt.Errorf("unable to upload JSON plan: %w", err)
	}

	return nil
}

func (r *Run) downloadPlanFile(ctx context.Context, env Environment) error {
	plan, err := env.GetRunService().GetPlanFile(ctx, RunGetOptions{ID: &r.ID}, PlanFormatBinary)
	if err != nil {
		return err
	}

	return os.WriteFile(filepath.Join(env.GetPath(), PlanFilename), plan, 0644)
}

// uploadState reads, parses, and uploads state
func (r *Run) uploadState(ctx context.Context, env Environment) error {
	stateFile, err := os.ReadFile(filepath.Join(env.GetPath(), LocalStateFilename))
	if err != nil {
		return err
	}

	state, err := Parse(stateFile)
	if err != nil {
		return err
	}

	_, err = env.GetStateVersionService().Create(r.Workspace.ID, StateVersionCreateOptions{
		State:   String(base64.StdEncoding.EncodeToString(stateFile)),
		MD5:     String(fmt.Sprintf("%x", md5.Sum(stateFile))),
		Lineage: &state.Lineage,
		Serial:  Int64(state.Serial),
	})
	if err != nil {
		return err
	}

	return nil
}

// NewRun constructs a run object.
func (f *RunFactory) NewRun(opts RunCreateOptions) (*Run, error) {
	if opts.Workspace == nil {
		return nil, errors.New("workspace is required")
	}

	id := NewID("run")
	run := Run{
		ID:           id,
		Refresh:      DefaultRefresh,
		ReplaceAddrs: opts.ReplaceAddrs,
		TargetAddrs:  opts.TargetAddrs,
		Plan:         newPlan(id),
		Apply:        newApply(id),
	}

	run.UpdateStatus(RunPending)

	ws, err := f.WorkspaceService.Get(context.Background(), WorkspaceSpec{ID: &opts.Workspace.ID})
	if err != nil {
		return nil, err
	}
	run.Workspace = ws

	cv, err := f.getConfigurationVersion(opts)
	if err != nil {
		return nil, err
	}
	run.ConfigurationVersion = cv

	if opts.IsDestroy != nil {
		run.IsDestroy = *opts.IsDestroy
	}

	if opts.Message != nil {
		run.Message = *opts.Message
	}

	if opts.Refresh != nil {
		run.Refresh = *opts.Refresh
	}

	return &run, nil
}

func (f *RunFactory) getConfigurationVersion(opts RunCreateOptions) (*ConfigurationVersion, error) {
	// Unless CV ID provided, get workspace's latest CV
	if opts.ConfigurationVersion != nil {
		return f.ConfigurationVersionService.Get(opts.ConfigurationVersion.ID)
	}
	return f.ConfigurationVersionService.GetLatest(opts.Workspace.ID)
}<|MERGE_RESOLUTION|>--- conflicted
+++ resolved
@@ -110,13 +110,8 @@
 	// apply.
 	GetLogs(ctx context.Context, runID string) (io.Reader, error)
 
-<<<<<<< HEAD
-	GetPlanFile(ctx context.Context, spec RunGetOptions, opts PlanFileOptions) ([]byte, error)
-	UploadPlanFile(ctx context.Context, runID string, plan []byte, opts PlanFileOptions) error
-=======
 	GetPlanFile(ctx context.Context, spec RunGetOptions, format PlanFormat) ([]byte, error)
 	UploadPlanFile(ctx context.Context, runID string, plan []byte, format PlanFormat) error
->>>>>>> 5a8deff4
 }
 
 // RunCreateOptions represents the options for creating a new run.
@@ -205,12 +200,8 @@
 type RunStore interface {
 	Create(run *Run) (*Run, error)
 	Get(opts RunGetOptions) (*Run, error)
-<<<<<<< HEAD
-	GetPlan(spec RunGetOptions, opts PlanFileOptions) ([]byte, error)
-=======
 	SetPlanFile(id string, file []byte, format PlanFormat) error
 	GetPlanFile(id string, format PlanFormat) ([]byte, error)
->>>>>>> 5a8deff4
 	List(opts RunListOptions) (*RunList, error)
 	Update(opts RunGetOptions, fn func(*Run) error) (*Run, error)
 	UpdateStatus(id string, status RunStatus) (time.Time, error)
@@ -234,8 +225,6 @@
 
 	// Get run via plan ID
 	PlanID *string
-<<<<<<< HEAD
-=======
 }
 
 func (o *RunGetOptions) String() string {
@@ -248,7 +237,6 @@
 	} else {
 		panic("no ID specified")
 	}
->>>>>>> 5a8deff4
 }
 
 // RunListOptions are options for paginating and filtering a list of runs
