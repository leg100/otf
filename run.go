--- conflicted
+++ resolved
@@ -76,196 +76,6 @@
 	replaceAddrs     []string
 	targetAddrs      []string
 	// Relations
-<<<<<<< HEAD
-	Plan                 *Plan                 `db:"plans"`
-	Apply                *Apply                `db:"applies"`
-	Workspace            *Workspace            `db:"workspaces"`
-	ConfigurationVersion *ConfigurationVersion `db:"configuration_versions"`
-}
-
-type RunStatusTimestamp struct {
-	Status    RunStatus
-	Timestamp time.Time
-}
-
-// RunService implementations allow interactions with runs
-type RunService interface {
-	// Create a new run with the given options.
-	Create(ctx context.Context, opts RunCreateOptions) (*Run, error)
-
-	Get(ctx context.Context, id string) (*Run, error)
-	List(ctx context.Context, opts RunListOptions) (*RunList, error)
-	Delete(ctx context.Context, id string) error
-
-	// Apply a run by its ID.
-	Apply(ctx context.Context, id string, opts RunApplyOptions) error
-
-	Discard(ctx context.Context, id string, opts RunDiscardOptions) error
-	Cancel(ctx context.Context, id string, opts RunCancelOptions) error
-	ForceCancel(ctx context.Context, id string, opts RunForceCancelOptions) error
-	EnqueuePlan(ctx context.Context, id string) error
-
-	// GetLogs gets the logs for a run, combining the logs of both its plan and
-	// apply.
-	GetLogs(ctx context.Context, runID string) (io.Reader, error)
-
-	GetPlanFile(ctx context.Context, runID string, opts PlanFileOptions) ([]byte, error)
-	UploadPlanFile(ctx context.Context, runID string, plan []byte, opts PlanFileOptions) error
-}
-
-// RunCreateOptions represents the options for creating a new run.
-type RunCreateOptions struct {
-	// Type is a public field utilized by JSON:API to set the resource type via
-	// the field tag.  It is not a user-defined value and does not need to be
-	// set.  https://jsonapi.org/format/#crud-creating
-	Type string `jsonapi:"primary,runs"`
-
-	// Specifies if this plan is a destroy plan, which will destroy all
-	// provisioned resources.
-	IsDestroy *bool `jsonapi:"attr,is-destroy,omitempty"`
-
-	// Refresh determines if the run should
-	// update the state prior to checking for differences
-	Refresh *bool `jsonapi:"attr,refresh,omitempty"`
-
-	// RefreshOnly determines whether the run should ignore config changes
-	// and refresh the state only
-	RefreshOnly *bool `jsonapi:"attr,refresh-only,omitempty"`
-
-	// Specifies the message to be associated with this run.
-	Message *string `jsonapi:"attr,message,omitempty"`
-
-	// Specifies the configuration version to use for this run. If the
-	// configuration version object is omitted, the run will be created using the
-	// workspace's latest configuration version.
-	ConfigurationVersion *ConfigurationVersion `jsonapi:"relation,configuration-version"`
-
-	// Specifies the workspace where the run will be executed.
-	Workspace *Workspace `jsonapi:"relation,workspace"`
-
-	// If non-empty, requests that Terraform should create a plan including
-	// actions only for the given objects (specified using resource address
-	// syntax) and the objects they depend on.
-	//
-	// This capability is provided for exceptional circumstances only, such as
-	// recovering from mistakes or working around existing Terraform
-	// limitations. Terraform will generally mention the -target command line
-	// option in its error messages describing situations where setting this
-	// argument may be appropriate. This argument should not be used as part
-	// of routine workflow and Terraform will emit warnings reminding about
-	// this whenever this property is set.
-	TargetAddrs []string `jsonapi:"attr,target-addrs,omitempty"`
-
-	// If non-empty, requests that Terraform create a plan that replaces
-	// (destroys and then re-creates) the objects specified by the given
-	// resource addresses.
-	ReplaceAddrs []string `jsonapi:"attr,replace-addrs,omitempty"`
-}
-
-// RunApplyOptions represents the options for applying a run.
-type RunApplyOptions struct {
-	// An optional comment about the run.
-	Comment *string `jsonapi:"attr,comment,omitempty"`
-}
-
-// RunCancelOptions represents the options for canceling a run.
-type RunCancelOptions struct {
-	// An optional explanation for why the run was canceled.
-	Comment *string `jsonapi:"attr,comment,omitempty"`
-}
-
-// RunForceCancelOptions represents the options for force-canceling a run.
-type RunForceCancelOptions struct {
-	// An optional comment explaining the reason for the force-cancel.
-	Comment *string `jsonapi:"attr,comment,omitempty"`
-}
-
-// RunDiscardOptions represents the options for discarding a run.
-type RunDiscardOptions struct {
-	// An optional explanation for why the run was discarded.
-	Comment *string `jsonapi:"attr,comment,omitempty"`
-}
-
-// RunPermissions represents the run permissions.
-type RunPermissions struct {
-	CanApply        bool `json:"can-apply"`
-	CanCancel       bool `json:"can-cancel"`
-	CanDiscard      bool `json:"can-discard"`
-	CanForceCancel  bool `json:"can-force-cancel"`
-	CanForceExecute bool `json:"can-force-execute"`
-}
-
-// RunStore implementations persist Run objects.
-type RunStore interface {
-	Create(run *Run) (*Run, error)
-	Get(opts RunGetOptions) (*Run, error)
-	List(opts RunListOptions) (*RunList, error)
-	// TODO: add support for a special error type that tells update to skip
-	// updates - useful when fn checks current fields and decides not to update
-	Update(opts RunGetOptions, fn func(*Run) error) (*Run, error)
-	Delete(id string) error
-}
-
-// RunList represents a list of runs.
-type RunList struct {
-	*Pagination
-	Items []*Run
-}
-
-// RunGetOptions are options for retrieving a single Run. Either ID or ApplyID
-// or PlanID must be specfiied.
-type RunGetOptions struct {
-	// ID of run to retrieve
-	ID *string
-
-	// Get run via apply ID
-	ApplyID *string
-
-	// Get run via plan ID
-	PlanID *string
-
-	// IncludePlanFile toggles including the plan file in the retrieved run.
-	IncludePlanFile bool
-
-	// IncludePlanFile toggles including the plan file, in JSON format, in the
-	// retrieved run.
-	IncludePlanJSON bool
-}
-
-// RunListOptions are options for paginating and filtering a list of runs
-type RunListOptions struct {
-	ListOptions
-
-	// A list of relations to include. See available resources:
-	// https://www.terraform.io/docs/cloud/api/run.html#available-related-resources
-	Include *string `schema:"include"`
-
-	// Filter by run statuses (with an implicit OR condition)
-	Statuses []RunStatus
-
-	// Filter by workspace ID
-	WorkspaceID *string `schema:"workspace_id"`
-
-	// Filter by organization and workspace name. Mutually exclusive with
-	// WorkspaceID.
-	OrganizationName *string `schema:"organization_name"`
-	WorkspaceName    *string `schema:"workspace_name"`
-}
-
-func (r *Run) GetID() string  { return r.ID }
-func (r *Run) String() string { return r.ID }
-
-func (o RunCreateOptions) Valid() error {
-	if o.Workspace == nil {
-		return errors.New("workspace is required")
-	}
-	return nil
-}
-
-func (r *Run) GetStatus() string {
-	return string(r.Status)
-}
-=======
 	Plan                 *Plan
 	Apply                *Apply
 	Workspace            *Workspace
@@ -285,7 +95,6 @@
 func (r *Run) TargetAddrs() []string                  { return r.targetAddrs }
 func (r *Run) Status() RunStatus                      { return r.status }
 func (r *Run) StatusTimestamps() []RunStatusTimestamp { return r.statusTimestamps }
->>>>>>> 2c6800f7
 
 // Discard updates the state of a run to reflect it having been discarded.
 func (r *Run) Discard() error {
@@ -578,18 +387,6 @@
 	return nil
 }
 
-<<<<<<< HEAD
-// RunFactory is a factory for constructing Run objects.
-type RunFactory struct {
-	ConfigurationVersionService ConfigurationVersionService
-	WorkspaceService            WorkspaceService
-}
-
-// NewRun constructs a run object.
-func (f *RunFactory) NewRun(opts RunCreateOptions) (*Run, error) {
-	if opts.Workspace == nil {
-		return nil, errors.New("workspace is required")
-=======
 // Set appropriate job for run
 func (r *Run) setJob() {
 	switch r.Status() {
@@ -599,49 +396,9 @@
 		r.Job = r.Apply
 	default:
 		r.Job = &noOp{}
->>>>>>> 2c6800f7
-	}
-}
-
-<<<<<<< HEAD
-	ws, err := f.WorkspaceService.Get(context.Background(), WorkspaceSpec{ID: &opts.Workspace.ID})
-	if err != nil {
-		return nil, err
-	}
-
-	cv, err := f.getConfigurationVersion(opts)
-	if err != nil {
-		return nil, err
-	}
-
-	return newRun(opts, ws, cv), nil
-}
-
-func (f *RunFactory) getConfigurationVersion(opts RunCreateOptions) (*ConfigurationVersion, error) {
-	// Unless CV ID provided, get workspace's latest CV
-	if opts.ConfigurationVersion != nil {
-		return f.ConfigurationVersionService.Get(opts.ConfigurationVersion.ID)
-	}
-	return f.ConfigurationVersionService.GetLatest(opts.Workspace.ID)
-}
-
-func newRun(opts RunCreateOptions, ws *Workspace, cv *ConfigurationVersion) *Run {
-	id := NewID("run")
-	run := Run{
-		ID:                   id,
-		Timestamps:           NewTimestamps(),
-		Refresh:              DefaultRefresh,
-		ReplaceAddrs:         opts.ReplaceAddrs,
-		TargetAddrs:          opts.TargetAddrs,
-		StatusTimestamps:     make(TimestampMap),
-		Plan:                 newPlan(id),
-		Apply:                newApply(id),
-		Workspace:            ws,
-		ConfigurationVersion: cv,
-	}
-
-	run.UpdateStatus(RunPending)
-=======
+	}
+}
+
 type RunStatusTimestamp struct {
 	Status    RunStatus
 	Timestamp time.Time
@@ -689,7 +446,6 @@
 	// An optional comment about the run.
 	Comment *string `jsonapi:"attr,comment,omitempty"`
 }
->>>>>>> 2c6800f7
 
 // RunCancelOptions represents the options for canceling a run.
 type RunCancelOptions struct {
@@ -772,9 +528,6 @@
 	WorkspaceName    *string `schema:"workspace_name"`
 }
 
-<<<<<<< HEAD
-	return &run
-=======
 // LogFields provides fields for logging
 func (opts RunListOptions) LogFields() (fields []interface{}) {
 	if opts.WorkspaceID != nil {
@@ -796,5 +549,4 @@
 		}
 	}
 	return false
->>>>>>> 2c6800f7
 }