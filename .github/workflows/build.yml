--- conflicted
+++ resolved
@@ -33,20 +33,11 @@
           sudo echo "127.0.0.1 otf.local" | sudo tee -a /etc/hosts
       - name: API tests
         run: make go-tfe-tests
-<<<<<<< HEAD
         env:
           # go-tfe tests require a valid github oauth token be set with which
           # to create a webhook on a github repo
           OAUTH_CLIENT_GITHUB_TOKEN: ${{ secrets.GO_TFE_OAUTH_CLIENT_GITHUB_TOKEN }}
           GITHUB_POLICY_SET_IDENTIFIER: leg100/go-tfe-webhooks
-        # chromium breaks browser-based tests:
-        # https://github.com/chromedp/chromedp/issues/1325#issuecomment-1606114185
-      - name: Remove chromium
-        run: |
-          sudo rm /usr/bin/chromium
-          sudo rm /usr/bin/chromium-browser
-=======
->>>>>>> 63318309
       - name: Tests
         env:
           GOOGLE_CREDENTIALS: ${{ secrets.GOOGLE_CREDENTIALS }}
