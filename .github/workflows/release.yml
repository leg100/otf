name: release

on:
  push:
    tags:
      - v*.*.*

jobs:
  goreleaser:
    # You must use a Linux environment when using service containers or container jobs
    runs-on: ubuntu-latest
    # Service containers to run with `goreleaser`
    services:
      # Label used to access the service container
      postgres:
        # Docker Hub image
        image: postgres
        # Provide the password for postgres
        env:
          POSTGRES_PASSWORD: postgres
        # Set health checks to wait until postgres has started
        options: >-
          --health-cmd pg_isready
          --health-interval 10s
          --health-timeout 5s
          --health-retries 5
        ports:
          # Maps tcp port 5432 on service container to the host
          - 5432:5432
    steps:
      -
        name: Checkout
        uses: actions/checkout@v2
        with:
          fetch-depth: 0
      -
        name: Set up Go
        uses: actions/setup-go@v2
        with:
          go-version: 1.18
      -
        name: E2E tests
        run: |
          sudo cp e2e/fixtures/cert.crt /usr/local/share/ca-certificates
          sudo update-ca-certificates
          make e2e
          make go-tfe-tests e2e
        env:
          OTF_DATABASE: postgres://postgres:postgres@localhost/postgres?sslmode=disable
<<<<<<< HEAD
          OTF_E2E_GITHUB_USERNAME: ${{ secrets.OTF_E2E_GITHUB_USERNAME }}
          OTF_E2E_GITHUB_PASSWORD: ${{ secrets.OTF_E2E_GITHUB_PASSWORD }}
=======
          # Secret for signing URLs
          OTF_SECRET: 783aaea8e77db6784c313a94d0c8efda86265de9d93677ea4b6d98c6c3e6fae4
>>>>>>> 0c090d1f
      -
        name: login to docker hub
        run: echo ${{ secrets.DOCKERHUB_TOKEN }} | docker login -u leg100 --password-stdin
      -
        name: Run GoReleaser
        uses: goreleaser/goreleaser-action@v2
        with:
          args: release --skip-sign
        env:
          GITHUB_TOKEN: ${{ secrets.GITHUB_TOKEN }}
          OTF_TEST_DATABASE_URL: postgres://postgres:postgres@localhost/postgres?sslmode=disable
<|MERGE_RESOLUTION|>--- conflicted
+++ resolved
@@ -47,13 +47,16 @@
           make go-tfe-tests e2e
         env:
           OTF_DATABASE: postgres://postgres:postgres@localhost/postgres?sslmode=disable
-<<<<<<< HEAD
           OTF_E2E_GITHUB_USERNAME: ${{ secrets.OTF_E2E_GITHUB_USERNAME }}
           OTF_E2E_GITHUB_PASSWORD: ${{ secrets.OTF_E2E_GITHUB_PASSWORD }}
-=======
-          # Secret for signing URLs
           OTF_SECRET: 783aaea8e77db6784c313a94d0c8efda86265de9d93677ea4b6d98c6c3e6fae4
->>>>>>> 0c090d1f
+      -
+        name: Archive screenshots of e2e tests
+        if: always()
+        uses: actions/upload-artifact@v3
+        with:
+          name: e2e-screenshots
+          path: e2e/screenshots/*.png
       -
         name: login to docker hub
         run: echo ${{ secrets.DOCKERHUB_TOKEN }} | docker login -u leg100 --password-stdin
