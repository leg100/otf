--- conflicted
+++ resolved
@@ -48,6 +48,7 @@
 	github.com/stretchr/testify v1.10.0
 	github.com/templ-go/x v0.0.0-20240924085055-a31c35cebd07
 	gitlab.com/gitlab-org/api/client-go v0.127.0
+	golang.org/x/crypto v0.37.0
 	golang.org/x/exp v0.0.0-20250408133849-7e4ce0ab07d0
 	golang.org/x/mod v0.24.0
 	golang.org/x/net v0.39.0
@@ -55,11 +56,10 @@
 	golang.org/x/sync v0.13.0
 	golang.org/x/text v0.24.0
 	google.golang.org/api v0.229.0
-<<<<<<< HEAD
+	gopkg.in/ini.v1 v1.67.0
+	k8s.io/api v0.33.2
+	k8s.io/apimachinery v0.33.2
 	k8s.io/client-go v0.33.2
-=======
-	gopkg.in/ini.v1 v1.67.0
->>>>>>> 2519a648
 )
 
 require (
@@ -154,7 +154,6 @@
 	go.opentelemetry.io/otel v1.35.0 // indirect
 	go.opentelemetry.io/otel/metric v1.35.0 // indirect
 	go.opentelemetry.io/otel/trace v1.35.0 // indirect
-	golang.org/x/crypto v0.37.0 // indirect
 	golang.org/x/exp/typeparams v0.0.0-20231108232855-2478ac86f678 // indirect
 	golang.org/x/sys v0.32.0 // indirect
 	golang.org/x/term v0.31.0 // indirect
@@ -169,8 +168,6 @@
 	gopkg.in/inf.v0 v0.9.1 // indirect
 	gopkg.in/yaml.v3 v3.0.1 // indirect
 	honnef.co/go/tools v0.6.1 // indirect
-	k8s.io/api v0.33.2 // indirect
-	k8s.io/apimachinery v0.33.2 // indirect
 	k8s.io/klog/v2 v2.130.1 // indirect
 	k8s.io/kube-openapi v0.0.0-20250318190949-c8a335a9a2ff // indirect
 	k8s.io/utils v0.0.0-20241104100929-3ea5e8cea738 // indirect
