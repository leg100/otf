--- conflicted
+++ resolved
@@ -59,21 +59,12 @@
 		refresh: DefaultRefresh,
 		status:  RunPending,
 	}
-<<<<<<< HEAD
-	run.ConfigurationVersion = cv
-	if cv.speculative {
-		// immediately enqueue plans for speculative runs
-		run.status = RunPlanQueued
-	}
-	run.Workspace = ws
-=======
 	run.ConfigurationVersion = &ConfigurationVersion{ID: cv.ID}
 	run.Workspace = &Workspace{ID: ws.ID}
->>>>>>> 441df1e3
 	run.Plan = newPlan(&run)
 	run.Apply = newApply(&run)
-	run.autoApply = ws.AutoApply
-	run.speculative = cv.Speculative
+	run.autoApply = ws.AutoApply()
+	run.speculative = cv.Speculative()
 	run.setJob()
 	if run.IsSpeculative() {
 		// immediately enqueue plans for speculative runs
@@ -98,11 +89,7 @@
 
 func TestRunSpeculative() TestRunOption {
 	return func(r *Run) {
-<<<<<<< HEAD
-		r.ConfigurationVersion.speculative = true
-=======
 		r.speculative = true
->>>>>>> 441df1e3
 	}
 }
 
