package otf

import (
	"context"
	"errors"
)

// RunFactory is a factory for constructing Run objects.
type RunFactory struct {
	ConfigurationVersionService ConfigurationVersionService
	WorkspaceService            WorkspaceService
}

// New constructs a new run at the beginning of its lifecycle using the provided
// options.
func (f *RunFactory) New(opts RunCreateOptions) (*Run, error) {
	if opts.Workspace == nil {
		return nil, errors.New("workspace is required")
	}

	ws, err := f.WorkspaceService.Get(context.Background(), WorkspaceSpec{ID: &opts.Workspace.ID})
	if err != nil {
		return nil, err
	}

	cv, err := f.getConfigurationVersion(opts)
	if err != nil {
		return nil, err
	}

	run := NewRunFromDefaults(cv, ws)
	run.ReplaceAddrs = opts.ReplaceAddrs
	run.TargetAddrs = opts.TargetAddrs
	if opts.IsDestroy != nil {
		run.IsDestroy = *opts.IsDestroy
	}
	if opts.Message != nil {
		run.Message = *opts.Message
	}
	if opts.Refresh != nil {
		run.Refresh = *opts.Refresh
	}

	return run, nil
}

func (f *RunFactory) getConfigurationVersion(opts RunCreateOptions) (*ConfigurationVersion, error) {
	if opts.ConfigurationVersion == nil {
		// CV ID not provided, get workspace's latest CV
		return f.ConfigurationVersionService.GetLatest(opts.Workspace.ID)
	}
	return f.ConfigurationVersionService.Get(opts.ConfigurationVersion.ID)
}

// NewRunFromDefaults creates a new run with defaults.
func NewRunFromDefaults(cv *ConfigurationVersion, ws *Workspace) *Run {
	run := Run{
		ID:      NewID("run"),
		Refresh: DefaultRefresh,
		status:  RunPending,
	}
<<<<<<< HEAD
	run.ConfigurationVersion = &ConfigurationVersion{ID: cv.ID}
	run.Workspace = &Workspace{ID: ws.ID}
=======
	run.ConfigurationVersion = cv
	if cv.Speculative {
		// immediately enqueue plans for speculative runs
		run.status = RunPlanQueued
	}
	run.Workspace = ws
>>>>>>> 9e9f7425
	run.Plan = newPlan(&run)
	run.Apply = newApply(&run)
	run.setJob()
	return &run
}

type TestRunOption func(*Run)

func TestRunStatus(status RunStatus) TestRunOption {
	return func(r *Run) {
		r.status = status
	}
}

func TestRunWorkspaceID(id string) TestRunOption {
	return func(r *Run) {
		r.Workspace = &Workspace{ID: id}
	}
}

func TestRunSpeculative() TestRunOption {
	return func(r *Run) {
		r.ConfigurationVersion.Speculative = true
	}
}

// NewTestRun creates a new run expressly for testing purposes
func NewTestRun(id string, opts ...TestRunOption) *Run {
	run := Run{
		ID:                   id,
		Refresh:              DefaultRefresh,
		status:               RunPending,
		ConfigurationVersion: &ConfigurationVersion{},
	}
	for _, o := range opts {
		o(&run)
	}
	run.Plan = newPlan(&run)
	run.Apply = newApply(&run)
	run.setJob()
	return &run
}<|MERGE_RESOLUTION|>--- conflicted
+++ resolved
@@ -59,17 +59,12 @@
 		Refresh: DefaultRefresh,
 		status:  RunPending,
 	}
-<<<<<<< HEAD
 	run.ConfigurationVersion = &ConfigurationVersion{ID: cv.ID}
 	run.Workspace = &Workspace{ID: ws.ID}
-=======
-	run.ConfigurationVersion = cv
 	if cv.Speculative {
 		// immediately enqueue plans for speculative runs
 		run.status = RunPlanQueued
 	}
-	run.Workspace = ws
->>>>>>> 9e9f7425
 	run.Plan = newPlan(&run)
 	run.Apply = newApply(&run)
 	run.setJob()
