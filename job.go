package otf

import "context"

type ErrJobAlreadyStarted error

// Job is either a Run's Plan or Apply.
type Job interface {
	// Do performs the task of work in an execution environment
	Do(*Execution) error

	// JobService provides methods for updating the status of the job.
	JobService

	// GetID gets the ID of the Job
	GetID() string

	// GetStatus gets the status of the Job
	GetStatus() string
<<<<<<< HEAD
=======
	// Do does the piece of work in an execution environment
	Do(Environment) error
>>>>>>> 21102398
}

type JobService interface {
	// Start is called by an agent when it starts a job. ErrJobAlreadyStarted
	// should be returned if another agent has already started it.
	Start(ctx context.Context, id string, opts JobStartOptions) (*Run, error)

	// Finish is called by an agent when it finishes a job.
	Finish(ctx context.Context, id string, opts JobFinishOptions) (*Run, error)

	// ChunkStore handles putting and getting chunks of logs
	ChunkStore
}

type JobStartOptions struct {
	AgentID string
}

type JobFinishOptions struct {
	Errored bool
}<|MERGE_RESOLUTION|>--- conflicted
+++ resolved
@@ -6,8 +6,8 @@
 
 // Job is either a Run's Plan or Apply.
 type Job interface {
-	// Do performs the task of work in an execution environment
-	Do(*Execution) error
+	// Do does the piece of work in an execution environment
+	Do(*Run, Environment) error
 
 	// JobService provides methods for updating the status of the job.
 	JobService
@@ -17,11 +17,6 @@
 
 	// GetStatus gets the status of the Job
 	GetStatus() string
-<<<<<<< HEAD
-=======
-	// Do does the piece of work in an execution environment
-	Do(Environment) error
->>>>>>> 21102398
 }
 
 type JobService interface {
