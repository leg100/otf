--- conflicted
+++ resolved
@@ -22,8 +22,6 @@
 	logr.Logger
 
 	*otf.RunFactory
-
-	runCreator
 }
 
 func NewRunService(db otf.RunStore, logger logr.Logger, wss otf.WorkspaceService, cvs otf.ConfigurationVersionService, es otf.EventService, planLogs, applyLogs otf.ChunkStore, cache otf.Cache) *RunService {
@@ -38,11 +36,6 @@
 			WorkspaceService:            wss,
 			ConfigurationVersionService: cvs,
 		},
-		runCreator: runCreator{
-			db:     db,
-			es:     es,
-			Logger: logger,
-		},
 	}
 }
 
@@ -55,9 +48,6 @@
 		return nil, err
 	}
 
-<<<<<<< HEAD
-	return s.createRun(ctx, run)
-=======
 	if err = s.db.Create(run); err != nil {
 		s.Error(err, "creating run", "id", run.ID())
 		return nil, err
@@ -71,7 +61,6 @@
 	}
 
 	return run, nil
->>>>>>> 2c6800f7
 }
 
 // Get retrieves a run obj with the given ID from the db.
