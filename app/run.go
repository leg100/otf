--- conflicted
+++ resolved
@@ -171,16 +171,6 @@
 }
 
 // GetPlanFile returns the plan file for the run.
-<<<<<<< HEAD
-func (s RunService) GetPlanFile(ctx context.Context, spec otf.RunGetOptions, opts otf.PlanFileOptions) ([]byte, error) {
-	switch opts.Format {
-	case otf.PlanJSONFormat:
-		return s.getJSONPlanFile(ctx, spec)
-	case otf.PlanBinaryFormat:
-		return s.getBinaryPlanFile(ctx, spec)
-	default:
-		return nil, fmt.Errorf("unknown plan file format specified: %s", opts.Format)
-=======
 func (s RunService) GetPlanFile(ctx context.Context, spec otf.RunGetOptions, format otf.PlanFormat) ([]byte, error) {
 	var id string
 
@@ -211,7 +201,6 @@
 	// Cache plan before returning
 	if err := s.cache.Set(format.CacheKey(id), file); err != nil {
 		return nil, fmt.Errorf("caching plan: %w", err)
->>>>>>> 5a8deff4
 	}
 
 	return file, nil
@@ -271,67 +260,4 @@
 	s.V(0).Info("deleted run", "id", id)
 
 	return nil
-<<<<<<< HEAD
-}
-
-// GetPlanFile returns the plan file in json format for the run.
-func (s RunService) getJSONPlanFile(ctx context.Context, spec otf.RunGetOptions) ([]byte, error) {
-	file, err := s.db.GetPlanJSON(runID)
-	if err != nil {
-		s.Error(err, "retrieving json plan file", "id", runID)
-		return nil, err
-	}
-
-	return file, nil
-}
-
-// GetPlanFile returns the plan file in json format for the run.
-func (s RunService) getBinaryPlanFile(ctx context.Context, runID string) ([]byte, error) {
-	file, err := s.db.GetPlanFile(runID)
-	if err != nil {
-		s.Error(err, "retrieving binary plan file", "id", runID)
-		return nil, err
-	}
-
-	return file, nil
-}
-
-func (s RunService) putBinaryPlanFile(ctx context.Context, id string, plan []byte) error {
-	_, err := s.db.Update(otf.RunGetOptions{ID: otf.String(id)}, func(run *otf.Run) error {
-		run.Plan.PlanFile = plan
-
-		return nil
-	})
-	if err != nil {
-		s.Error(err, "uploading binary plan file", "id", id)
-		return err
-	}
-
-	if err := s.cache.Set(otf.BinaryPlanCacheKey(id), plan); err != nil {
-		return fmt.Errorf("caching plan: %w", err)
-	}
-
-	s.V(0).Info("uploaded binary plan file", "id", id)
-
-	return nil
-}
-
-func (s RunService) putJSONPlanFile(ctx context.Context, id string, plan []byte) error {
-	_, err := s.db.Update(otf.RunGetOptions{ID: otf.String(id)}, func(run *otf.Run) error {
-		return run.Plan.CalculateTotals(plan)
-	})
-	if err != nil {
-		s.Error(err, "uploading json plan file", "id", id)
-		return err
-	}
-
-	if err := s.cache.Set(otf.JSONPlanCacheKey(id), plan); err != nil {
-		return fmt.Errorf("caching plan: %w", err)
-	}
-
-	s.V(0).Info("uploaded json plan file", "id", id)
-
-	return nil
-=======
->>>>>>> 5a8deff4
 }