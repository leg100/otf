--- conflicted
+++ resolved
@@ -194,64 +194,6 @@
 	}
 }
 
-// GetPlanFile returns the plan file in json format for the run.
-func (s RunService) getJSONPlanFile(ctx context.Context, runID string) ([]byte, error) {
-	run, err := s.db.Get(otf.RunGetOptions{ID: otf.String(runID), IncludePlanJSON: true})
-	if err != nil {
-		s.Error(err, "retrieving json plan file", "id", runID)
-		return nil, err
-	}
-
-	return run.Plan.PlanJSON, nil
-}
-
-// GetPlanFile returns the plan file in json format for the run.
-func (s RunService) getBinaryPlanFile(ctx context.Context, runID string) ([]byte, error) {
-	run, err := s.db.Get(otf.RunGetOptions{ID: otf.String(runID), IncludePlanFile: true})
-	if err != nil {
-		s.Error(err, "retrieving binary plan file", "id", runID)
-		return nil, err
-	}
-
-	return run.Plan.PlanFile, nil
-}
-
-<<<<<<< HEAD
-// UploadPlanJSON persists a run's JSON-formatted plan file before parsing it
-// and updating the Run's Plan with a summary of planned resource changes. The
-// plan file is expected to have been produced using `terraform show -json
-// plan_file`.
-func (s RunService) UploadPlanJSON(ctx context.Context, id string, plan []byte) error {
-	_, err := s.db.Update(otf.RunGetOptions{ID: otf.String(id)}, func(run *otf.Run) error {
-		run.Plan.PlanJSON = plan
-
-		return run.Plan.CalculateTotals()
-	})
-	if err != nil {
-		s.Error(err, "uploading plan file in json format", "id", id)
-		return err
-	}
-
-	s.V(0).Info("uploaded plan file in json format", "id", id)
-
-	return nil
-}
-
-// UploadPlanFile persists a run's plan file. The plan file is expected to have
-// been produced using `terraform plan`. If the plan file is JSON serialized
-// then its parsed for a summary of planned changes and the Plan object is
-// updated accordingly.
-func (s RunService) UploadPlanFile(ctx context.Context, id string, plan []byte, opts otf.PlanFileOptions) error {
-	switch opts.Format {
-	case otf.PlanJSONFormat:
-		return s.putJSONPlanFile(ctx, id, plan)
-	case otf.PlanBinaryFormat:
-		return s.putBinaryPlanFile(ctx, id, plan)
-	default:
-		return fmt.Errorf("unknown plan file format specified: %s", opts.Format)
-	}
-}
-
 // GetLogs gets the logs for a run, combining the logs of both its plan and
 // apply.
 func (s RunService) GetLogs(ctx context.Context, id string) (io.ReadCloser, error) {
@@ -285,8 +227,28 @@
 	return r, nil
 }
 
-=======
->>>>>>> 0fb8776c
+// GetPlanFile returns the plan file in json format for the run.
+func (s RunService) getJSONPlanFile(ctx context.Context, runID string) ([]byte, error) {
+	run, err := s.db.Get(otf.RunGetOptions{ID: otf.String(runID), IncludePlanJSON: true})
+	if err != nil {
+		s.Error(err, "retrieving json plan file", "id", runID)
+		return nil, err
+	}
+
+	return run.Plan.PlanJSON, nil
+}
+
+// GetPlanFile returns the plan file in json format for the run.
+func (s RunService) getBinaryPlanFile(ctx context.Context, runID string) ([]byte, error) {
+	run, err := s.db.Get(otf.RunGetOptions{ID: otf.String(runID), IncludePlanFile: true})
+	if err != nil {
+		s.Error(err, "retrieving binary plan file", "id", runID)
+		return nil, err
+	}
+
+	return run.Plan.PlanFile, nil
+}
+
 func (s RunService) putBinaryPlanFile(ctx context.Context, id string, plan []byte) error {
 	_, err := s.db.Update(otf.RunGetOptions{ID: otf.String(id)}, func(run *otf.Run) error {
 		run.Plan.PlanFile = plan
