--- conflicted
+++ resolved
@@ -21,6 +21,7 @@
 	cache  otf.Cache
 	proxy  otf.ChunkStore
 	queues *inmem.WorkspaceQueueManager
+	latest *inmem.LatestRunManager
 
 	*otf.RunFactory
 	*otf.WorkspaceFactory
@@ -36,18 +37,12 @@
 	// Setup ID mapper
 	mapper := inmem.NewMapper()
 
-<<<<<<< HEAD
-	orgService, err := NewOrganizationService(db, logger, eventService)
-	if err != nil {
-		return nil, err
-=======
 	app := &Application{
 		EventService: events,
 		Mapper:       mapper,
 		cache:        cache,
 		db:           db,
 		Logger:       logger,
->>>>>>> f1a2863b
 	}
 	app.WorkspaceFactory = &otf.WorkspaceFactory{OrganizationService: app}
 	app.RunFactory = &otf.RunFactory{
@@ -55,19 +50,14 @@
 		ConfigurationVersionService: app,
 	}
 
-<<<<<<< HEAD
 	// Setup latest run manager
-	latest, err := inmem.NewLatestRunManager(workspaceService, eventService)
+	latest, err := inmem.NewLatestRunManager(app, app)
 	if err != nil {
 		return nil, err
 	}
+	app.latest = latest
 
-	stateVersionService := NewStateVersionService(db, logger, cache)
-	configurationVersionService := NewConfigurationVersionService(db, logger, cache)
-	runService, err := NewRunService(db, logger, workspaceService, configurationVersionService, eventService, cache, mapper, latest)
-=======
 	proxy, err := inmem.NewChunkProxy(cache, db)
->>>>>>> f1a2863b
 	if err != nil {
 		return nil, fmt.Errorf("constructing chunk proxy: %w", err)
 	}
