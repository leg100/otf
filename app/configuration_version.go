package app

import (
	"context"
	"fmt"

	"github.com/go-logr/logr"
	"github.com/leg100/otf"
)

var _ otf.ConfigurationVersionService = (*ConfigurationVersionService)(nil)

type ConfigurationVersionService struct {
	db    otf.ConfigurationVersionStore
	cache otf.Cache
	logr.Logger
	*otf.ConfigurationVersionFactory

	runCreator
}

func NewConfigurationVersionService(db otf.ConfigurationVersionStore, runStore otf.RunStore, logger logr.Logger, wss otf.WorkspaceService, es otf.EventService, cache otf.Cache) *ConfigurationVersionService {
	return &ConfigurationVersionService{
		db:     db,
		cache:  cache,
		Logger: logger,
		ConfigurationVersionFactory: &otf.ConfigurationVersionFactory{
			WorkspaceService: wss,
		},
		runCreator: runCreator{
			db:     runStore,
			es:     es,
			Logger: logger,
		},
	}
}

func (s ConfigurationVersionService) Create(workspaceID string, opts otf.ConfigurationVersionCreateOptions) (*otf.ConfigurationVersion, error) {
	cv, run, err := s.NewConfigurationVersion(workspaceID, opts)
	if err != nil {
		s.Error(err, "constructing configuration version", "id", cv.ID())
		return nil, err
	}
	_, err = s.db.Create(cv)
	if err != nil {
		s.Error(err, "creating configuration version", "id", cv.ID())
		return nil, err
	}
<<<<<<< HEAD

	if run != nil {
		if _, err = s.createRun(context.Background(), run); err != nil {
			return nil, err
		}
	}

	s.V(2).Info("created configuration version", "id", cv.ID)

=======
	s.V(2).Info("created configuration version", "id", cv.ID())
>>>>>>> 2c6800f7
	return cv, nil
}

func (s ConfigurationVersionService) List(workspaceID string, opts otf.ConfigurationVersionListOptions) (*otf.ConfigurationVersionList, error) {
	cvl, err := s.db.List(workspaceID, otf.ConfigurationVersionListOptions{ListOptions: opts.ListOptions})
	if err != nil {
		s.Error(err, "listing configuration versions")
		return nil, err
	}
	s.V(2).Info("listed configuration versions")
	return cvl, nil
}

func (s ConfigurationVersionService) Get(id string) (*otf.ConfigurationVersion, error) {
	cv, err := s.db.Get(otf.ConfigurationVersionGetOptions{ID: &id})
	if err != nil {
		s.Error(err, "retrieving configuration version", "id", id)
		return nil, err
	}
	s.V(2).Info("retrieved configuration version", "id", id)
	return cv, nil
}

func (s ConfigurationVersionService) GetLatest(workspaceID string) (*otf.ConfigurationVersion, error) {
	cv, err := s.db.Get(otf.ConfigurationVersionGetOptions{WorkspaceID: &workspaceID})
	if err != nil {
		s.Error(err, "retrieving latest configuration version", "workspace_id", workspaceID)
		return nil, err
	}
	s.V(2).Info("retrieved latest configuration version", "workspace_id", workspaceID)
	return cv, nil
}

// Upload a configuration version tarball
func (s ConfigurationVersionService) Upload(id string, config []byte) error {
	err := s.db.Upload(context.Background(), id, func(cv *otf.ConfigurationVersion, uploader otf.ConfigUploader) error {
		return cv.Upload(context.Background(), config, uploader)
	})
	if err != nil {
		s.Error(err, "uploading configuration")
		return err
	}
	if err := s.cache.Set(otf.ConfigVersionCacheKey(id), config); err != nil {
		return fmt.Errorf("caching configuration version tarball: %w", err)
	}
	if err != nil {
		s.Error(err, "uploading configuration")
		return err
	}
	s.V(2).Info("uploaded configuration", "id", id, "bytes", len(config))
	return nil
}

func (s ConfigurationVersionService) Download(id string) ([]byte, error) {
	if config, err := s.cache.Get(otf.ConfigVersionCacheKey(id)); err == nil {
		return config, nil
	}
	config, err := s.db.GetConfig(context.Background(), id)
	if err != nil {
		return nil, err
	}
	if err := s.cache.Set(otf.ConfigVersionCacheKey(id), config); err != nil {
		return nil, fmt.Errorf("caching configuration version tarball: %w", err)
	}
	s.V(2).Info("uploaded configuration", "id", id, "bytes", len(config))
	return config, nil
}<|MERGE_RESOLUTION|>--- conflicted
+++ resolved
@@ -15,11 +15,9 @@
 	cache otf.Cache
 	logr.Logger
 	*otf.ConfigurationVersionFactory
-
-	runCreator
 }
 
-func NewConfigurationVersionService(db otf.ConfigurationVersionStore, runStore otf.RunStore, logger logr.Logger, wss otf.WorkspaceService, es otf.EventService, cache otf.Cache) *ConfigurationVersionService {
+func NewConfigurationVersionService(db otf.ConfigurationVersionStore, logger logr.Logger, wss otf.WorkspaceService, cache otf.Cache) *ConfigurationVersionService {
 	return &ConfigurationVersionService{
 		db:     db,
 		cache:  cache,
@@ -27,16 +25,11 @@
 		ConfigurationVersionFactory: &otf.ConfigurationVersionFactory{
 			WorkspaceService: wss,
 		},
-		runCreator: runCreator{
-			db:     runStore,
-			es:     es,
-			Logger: logger,
-		},
 	}
 }
 
 func (s ConfigurationVersionService) Create(workspaceID string, opts otf.ConfigurationVersionCreateOptions) (*otf.ConfigurationVersion, error) {
-	cv, run, err := s.NewConfigurationVersion(workspaceID, opts)
+	cv, err := s.NewConfigurationVersion(workspaceID, opts)
 	if err != nil {
 		s.Error(err, "constructing configuration version", "id", cv.ID())
 		return nil, err
@@ -46,19 +39,7 @@
 		s.Error(err, "creating configuration version", "id", cv.ID())
 		return nil, err
 	}
-<<<<<<< HEAD
-
-	if run != nil {
-		if _, err = s.createRun(context.Background(), run); err != nil {
-			return nil, err
-		}
-	}
-
-	s.V(2).Info("created configuration version", "id", cv.ID)
-
-=======
 	s.V(2).Info("created configuration version", "id", cv.ID())
->>>>>>> 2c6800f7
 	return cv, nil
 }
 
