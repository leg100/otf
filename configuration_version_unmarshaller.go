--- conflicted
+++ resolved
@@ -42,10 +42,6 @@
 	} else {
 		cv.Workspace = &Workspace{ID: result.WorkspaceID}
 	}
-<<<<<<< HEAD
-	cv.Workspace = &Workspace{ID: ws.ID}
-=======
->>>>>>> 441df1e3
 
 	return &cv, nil
 }
