--- conflicted
+++ resolved
@@ -50,27 +50,6 @@
 	return c.Data
 }
 
-<<<<<<< HEAD
-func MarshalChunk(chunk []byte) (ch Chunk) {
-	if len(chunk) == 0 {
-		return ch
-	}
-	if chunk[0] == ChunkStartMarker {
-		ch.Start = true
-		ch.Data = chunk[1:]
-	}
-	if chunk[len(chunk)-1] == ChunkEndMarker {
-		ch.End = true
-		ch.Data = chunk[:len(chunk)-1]
-	}
-	return ch
-}
-
-// Cut returns a new smaller chunk.
-func (c Chunk) Cut(opts GetChunkOptions) (Chunk, error) {
-	if opts.Offset > len(c.Data) {
-		return Chunk{}, fmt.Errorf("chunk offset greater than size of data: %d > %d", opts.Offset, len(c.Data))
-=======
 func UnmarshalChunk(chunk []byte) (out Chunk) {
 	if len(chunk) == 0 {
 		return out
@@ -98,7 +77,6 @@
 
 	if opts.Offset > size {
 		return Chunk{}, fmt.Errorf("chunk offset greater than size of data: %d > %d", opts.Offset, size)
->>>>>>> 0b70e94b
 	}
 
 	// limit cannot be higher than the max
@@ -109,30 +87,6 @@
 	// zero means limitless but we set it the size of the remaining data so that
 	// it is easier to work with.
 	if opts.Limit == 0 {
-<<<<<<< HEAD
-		opts.Limit = len(c.Data) - opts.Offset
-	}
-
-	// Adjust limit if it extends beyond size of value
-	if (opts.Offset + opts.Limit) > len(c.Data) {
-		opts.Limit = len(c.Data) - opts.Offset
-	}
-
-	// Cut data
-	c.Data = c.Data[opts.Offset:(opts.Offset + opts.Limit)]
-
-	// Toggle start marker if beginning is cut off
-	if c.Start && opts.Offset > 0 {
-		c.Start = false
-	}
-
-	// Toggle end marker if ending is cut off
-	if c.End && (opts.Offset+opts.Limit < len(c.Data)) {
-		c.End = false
-	}
-
-	return c, nil
-=======
 		opts.Limit = size - opts.Offset
 	}
 
@@ -153,5 +107,4 @@
 	c.Start = chunk.Start
 	c.End = chunk.End
 	return c
->>>>>>> 0b70e94b
 }