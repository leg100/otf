--- conflicted
+++ resolved
@@ -19,12 +19,8 @@
 }
 
 func (u *cvUploader) SetErrored(ctx context.Context) error {
-<<<<<<< HEAD
 	// TODO: add status timestamp
-	_, err := u.q.UpdateConfigurationVersionErroredByID(ctx, String(u.id))
-=======
 	_, err := u.db.UpdateConfigurationVersionErroredByID(ctx, String(u.id))
->>>>>>> 37d1687f
 	if err != nil {
 		return err
 	}
@@ -32,12 +28,8 @@
 }
 
 func (u *cvUploader) Upload(ctx context.Context, config []byte) (otf.ConfigurationStatus, error) {
-<<<<<<< HEAD
 	// TODO: add status timestamp
-	_, err := u.q.UpdateConfigurationVersionConfigByID(ctx, config, String(u.id))
-=======
 	_, err := u.db.UpdateConfigurationVersionConfigByID(ctx, config, String(u.id))
->>>>>>> 37d1687f
 	if err != nil {
 		return otf.ConfigurationErrored, err
 	}
