--- conflicted
+++ resolved
@@ -147,14 +147,9 @@
     resource_changes      INTEGER     NOT NULL,
     resource_destructions INTEGER     NOT NULL,
     status                TEXT        NOT NULL,
-<<<<<<< HEAD
-    plan_file             BYTEA       NOT NULL,
-    plan_json             BYTEA       NOT NULL,
-=======
     status_timestamps     TEXT        NOT NULL,
     plan_bin              BYTEA,
     plan_json             BYTEA,
->>>>>>> 5a8deff4
     run_id                TEXT REFERENCES runs ON UPDATE CASCADE ON DELETE CASCADE NOT NULL,
                           PRIMARY KEY (plan_id)
 );
