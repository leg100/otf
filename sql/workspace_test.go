package sql

import (
	"context"
	"testing"

	"github.com/leg100/otf"
	"github.com/stretchr/testify/assert"
	"github.com/stretchr/testify/require"
)

func TestWorkspace_Create(t *testing.T) {
	db := newTestDB(t)
	org := createTestOrganization(t, db)
	ws := newTestWorkspace(org)

	_, err := db.WorkspaceStore().Create(ws)
	require.NoError(t, err)

	t.Run("Duplicate", func(t *testing.T) {
		_, err := db.WorkspaceStore().Create(ws)
		require.Equal(t, otf.ErrResourcesAlreadyExists, err)
	})
}

func TestWorkspace_Update(t *testing.T) {
	db := newTestDB(t)
	org := createTestOrganization(t, db)

	tests := []struct {
		name string
		spec func(ws *otf.Workspace) otf.WorkspaceSpec
	}{
		{
			name: "by id",
			spec: func(ws *otf.Workspace) otf.WorkspaceSpec {
				return otf.WorkspaceSpec{ID: otf.String(ws.ID)}
			},
		},
		{
			name: "by name",
			spec: func(ws *otf.Workspace) otf.WorkspaceSpec {
				return otf.WorkspaceSpec{Name: otf.String(ws.Name()), OrganizationName: otf.String(org.Name())}
			},
		},
	}

	for _, tt := range tests {
		t.Run(tt.name, func(t *testing.T) {
			ws := createTestWorkspace(t, db, org)

			_, err := db.WorkspaceStore().Update(tt.spec(ws), func(ws *otf.Workspace) (bool, error) {
				ws.UpdateWithOptions(context.Background(), otf.WorkspaceUpdateOptions{
					Description: otf.String("updated description"),
				})
				return true, nil
			})
			require.NoError(t, err)

			got, err := db.WorkspaceStore().Get(tt.spec(ws))
			require.NoError(t, err)

			assert.Equal(t, "updated description", got.Description)

			assert.True(t, got.UpdatedAt.After(got.CreatedAt))
		})
	}
}

func TestWorkspace_Get(t *testing.T) {
	db := newTestDB(t)
	org := createTestOrganization(t, db)
	ws := createTestWorkspace(t, db, org)

	tests := []struct {
		name string
		spec otf.WorkspaceSpec
	}{
		{
			name: "by id",
			spec: otf.WorkspaceSpec{ID: otf.String(ws.ID)},
		},
		{
			name: "by name",
			spec: otf.WorkspaceSpec{Name: otf.String(ws.Name()), OrganizationName: otf.String(org.Name())},
		},
	}

	for _, tt := range tests {
		t.Run(tt.name, func(t *testing.T) {
			got, err := db.WorkspaceStore().Get(tt.spec)
			require.NoError(t, err)

			assert.Equal(t, ws, got)
		})
	}
}

func TestWorkspace_List(t *testing.T) {
	db := newTestDB(t)
	org := createTestOrganization(t, db)
	ws1 := createTestWorkspace(t, db, org)
	ws2 := createTestWorkspace(t, db, org)

	tests := []struct {
		name string
		opts otf.WorkspaceListOptions
		want func(*testing.T, *otf.WorkspaceList)
	}{
		{
			name: "filter by org",
			opts: otf.WorkspaceListOptions{OrganizationName: org.Name()},
			want: func(t *testing.T, l *otf.WorkspaceList) {
				assert.Equal(t, 2, len(l.Items))
				assert.Contains(t, l.Items, ws1)
				assert.Contains(t, l.Items, ws2)
			},
		},
		{
			name: "filter by prefix",
			opts: otf.WorkspaceListOptions{OrganizationName: org.Name(), Prefix: ws1.Name()[:5]},
			want: func(t *testing.T, l *otf.WorkspaceList) {
				assert.Equal(t, 1, len(l.Items))
				assert.Equal(t, ws1, l.Items[0])
			},
		},
		{
			name: "filter by non-existent org",
			opts: otf.WorkspaceListOptions{OrganizationName: "non-existent"},
			want: func(t *testing.T, l *otf.WorkspaceList) {
				assert.Equal(t, 0, len(l.Items))
			},
		},
		{
			name: "filter by non-existent prefix",
			opts: otf.WorkspaceListOptions{OrganizationName: org.Name(), Prefix: "xyz"},
			want: func(t *testing.T, l *otf.WorkspaceList) {
				assert.Equal(t, 0, len(l.Items))
			},
		},
		{
			name: "stray pagination",
			opts: otf.WorkspaceListOptions{OrganizationName: org.Name(), ListOptions: otf.ListOptions{PageNumber: 999, PageSize: 10}},
			want: func(t *testing.T, l *otf.WorkspaceList) {
				// zero results but count should ignore pagination
				assert.Equal(t, 0, len(l.Items))
				assert.Equal(t, 2, l.TotalCount)
			},
		},
	}

	for _, tt := range tests {
		t.Run(tt.name, func(t *testing.T) {
			results, err := db.WorkspaceStore().List(tt.opts)
			require.NoError(t, err)

			tt.want(t, results)
		})
	}
}

func TestWorkspace_Delete(t *testing.T) {
	db := newTestDB(t)
	org := createTestOrganization(t, db)

	tests := []struct {
		name string
		spec func(ws *otf.Workspace) otf.WorkspaceSpec
	}{
		{
			name: "by id",
			spec: func(ws *otf.Workspace) otf.WorkspaceSpec {
				return otf.WorkspaceSpec{ID: otf.String(ws.ID)}
			},
		},
		{
			name: "by name",
			spec: func(ws *otf.Workspace) otf.WorkspaceSpec {
<<<<<<< HEAD
				return otf.WorkspaceSpec{Name: otf.String(ws.Name()), OrganizationName: otf.String(ws.Organization.Name())}
=======
				return otf.WorkspaceSpec{Name: otf.String(ws.Name), OrganizationName: otf.String(org.Name)}
>>>>>>> 441df1e3
			},
		},
	}

	for _, tt := range tests {
		t.Run(tt.name, func(t *testing.T) {
			ws := createTestWorkspace(t, db, org)
			cv := createTestConfigurationVersion(t, db, ws)
			_ = createTestRun(t, db, ws, cv)

			err := db.WorkspaceStore().Delete(tt.spec(ws))
			require.NoError(t, err)

			results, err := db.WorkspaceStore().List(otf.WorkspaceListOptions{OrganizationName: org.Name()})
			require.NoError(t, err)

			assert.Equal(t, 0, len(results.Items))

			// Test ON CASCADE DELETE functionality for runs
			rl, err := db.RunStore().List(otf.RunListOptions{WorkspaceID: otf.String(ws.ID)})
			require.NoError(t, err)

			assert.Equal(t, 0, len(rl.Items))

			// Test ON CASCADE DELETE functionality for config versions
			cvl, err := db.ConfigurationVersionStore().List(ws.ID, otf.ConfigurationVersionListOptions{})
			require.NoError(t, err)

			assert.Equal(t, 0, len(cvl.Items))
		})
	}
}<|MERGE_RESOLUTION|>--- conflicted
+++ resolved
@@ -60,7 +60,7 @@
 			got, err := db.WorkspaceStore().Get(tt.spec(ws))
 			require.NoError(t, err)
 
-			assert.Equal(t, "updated description", got.Description)
+			assert.Equal(t, "updated description", got.Description())
 
 			assert.True(t, got.UpdatedAt.After(got.CreatedAt))
 		})
@@ -176,11 +176,7 @@
 		{
 			name: "by name",
 			spec: func(ws *otf.Workspace) otf.WorkspaceSpec {
-<<<<<<< HEAD
-				return otf.WorkspaceSpec{Name: otf.String(ws.Name()), OrganizationName: otf.String(ws.Organization.Name())}
-=======
-				return otf.WorkspaceSpec{Name: otf.String(ws.Name), OrganizationName: otf.String(org.Name)}
->>>>>>> 441df1e3
+				return otf.WorkspaceSpec{Name: otf.String(ws.Name()), OrganizationName: otf.String(org.Name())}
 			},
 		},
 	}
