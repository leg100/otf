package sql

import (
	"context"
	"fmt"

	"github.com/jackc/pgx/v4"
	"github.com/leg100/otf"
	"github.com/leg100/otf/sql/pggen"
)

func (db *DB) CreateConfigurationVersion(ctx context.Context, cv *otf.ConfigurationVersion) error {
<<<<<<< HEAD
	return db.Tx(ctx, func(tx *DB) error {
=======
	return db.tx(ctx, func(tx *DB) error {
>>>>>>> 37d1687f
		_, err := tx.InsertConfigurationVersion(ctx, pggen.InsertConfigurationVersionParams{
			ID:            String(cv.ID()),
			CreatedAt:     Timestamptz(cv.CreatedAt()),
			AutoQueueRuns: cv.AutoQueueRuns(),
			Source:        String(string(cv.Source())),
			Speculative:   cv.Speculative(),
			Status:        String(string(cv.Status())),
			WorkspaceID:   String(cv.WorkspaceID()),
		})
		if err != nil {
			return err
		}
<<<<<<< HEAD

		// Insert timestamp for current status
		if err := db.insertCVStatusTimestamp(ctx, cv); err != nil {
			return fmt.Errorf("inserting configuration version status timestamp: %w", err)
		}
=======

		// Insert timestamp for current status
		ts, err := tx.InsertConfigurationVersionStatusTimestamp(ctx, String(cv.ID()), String(string(cv.Status())))
		if err != nil {
			return err
		}
		cv.AddStatusTimestamp(otf.ConfigurationStatus(ts.Status.String), ts.Timestamp.Time)

>>>>>>> 37d1687f
		return nil
	})
}

func (db *DB) UploadConfigurationVersion(ctx context.Context, id string, fn func(*otf.ConfigurationVersion, otf.ConfigUploader) error) error {
	return db.tx(ctx, func(tx *DB) error {
		// select ...for update
		result, err := tx.FindConfigurationVersionByIDForUpdate(ctx, String(id))
		if err != nil {
			return err
		}
		cv, err := otf.UnmarshalConfigurationVersionDBResult(otf.ConfigurationVersionDBResult(result))
		if err != nil {
			return err
		}

		if err := fn(cv, newConfigUploader(tx, cv.ID())); err != nil {
			return err
		}
		return nil
	})

}

func (db *DB) ListConfigurationVersions(ctx context.Context, workspaceID string, opts otf.ConfigurationVersionListOptions) (*otf.ConfigurationVersionList, error) {
	batch := &pgx.Batch{}
	db.FindConfigurationVersionsByWorkspaceIDBatch(batch, pggen.FindConfigurationVersionsByWorkspaceIDParams{
		WorkspaceID: String(workspaceID),
		Limit:       opts.GetLimit(),
		Offset:      opts.GetOffset(),
	})
	db.CountConfigurationVersionsByWorkspaceIDBatch(batch, String(workspaceID))
	results := db.SendBatch(ctx, batch)
	defer results.Close()

	rows, err := db.FindConfigurationVersionsByWorkspaceIDScan(results)
	if err != nil {
		return nil, err
	}
	count, err := db.CountConfigurationVersionsByWorkspaceIDScan(results)
	if err != nil {
		return nil, err
	}

	var items []*otf.ConfigurationVersion
	for _, r := range rows {
		cv, err := otf.UnmarshalConfigurationVersionDBResult(otf.ConfigurationVersionDBResult(r))
		if err != nil {
			return nil, err
		}
		items = append(items, cv)
	}

	return &otf.ConfigurationVersionList{
		Items:      items,
		Pagination: otf.NewPagination(opts.ListOptions, *count),
	}, nil
}

func (db *DB) GetConfigurationVersion(ctx context.Context, opts otf.ConfigurationVersionGetOptions) (*otf.ConfigurationVersion, error) {
	if opts.ID != nil {
		result, err := db.FindConfigurationVersionByID(ctx, String(*opts.ID))
		if err != nil {
			return nil, err
		}
		return otf.UnmarshalConfigurationVersionDBResult(otf.ConfigurationVersionDBResult(result))
	} else if opts.WorkspaceID != nil {
		result, err := db.FindConfigurationVersionLatestByWorkspaceID(ctx, String(*opts.WorkspaceID))
		if err != nil {
			return nil, err
		}
		return otf.UnmarshalConfigurationVersionDBResult(otf.ConfigurationVersionDBResult(result))
	} else {
		return nil, fmt.Errorf("no configuration version spec provided")
	}
}

func (db *DB) GetConfig(ctx context.Context, id string) ([]byte, error) {
	return db.DownloadConfigurationVersion(ctx, String(id))
}

func (db *DB) DeleteConfigurationVersion(ctx context.Context, id string) error {
	_, err := db.DeleteConfigurationVersionByID(ctx, String(id))
	if err != nil {
		return databaseError(err)
	}
	return nil
}

func (db *DB) insertCVStatusTimestamp(ctx context.Context, cv *otf.ConfigurationVersion) error {
	sts, err := cv.StatusTimestamp(cv.Status())
	if err != nil {
		return err
	}
	_, err = db.InsertConfigurationVersionStatusTimestamp(ctx, pggen.InsertConfigurationVersionStatusTimestampParams{
		ID:        String(cv.ID()),
		Status:    String(string(cv.Status())),
		Timestamp: Timestamptz(sts),
	})
	return err
}<|MERGE_RESOLUTION|>--- conflicted
+++ resolved
@@ -10,11 +10,7 @@
 )
 
 func (db *DB) CreateConfigurationVersion(ctx context.Context, cv *otf.ConfigurationVersion) error {
-<<<<<<< HEAD
-	return db.Tx(ctx, func(tx *DB) error {
-=======
 	return db.tx(ctx, func(tx *DB) error {
->>>>>>> 37d1687f
 		_, err := tx.InsertConfigurationVersion(ctx, pggen.InsertConfigurationVersionParams{
 			ID:            String(cv.ID()),
 			CreatedAt:     Timestamptz(cv.CreatedAt()),
@@ -27,22 +23,11 @@
 		if err != nil {
 			return err
 		}
-<<<<<<< HEAD
 
 		// Insert timestamp for current status
 		if err := db.insertCVStatusTimestamp(ctx, cv); err != nil {
 			return fmt.Errorf("inserting configuration version status timestamp: %w", err)
 		}
-=======
-
-		// Insert timestamp for current status
-		ts, err := tx.InsertConfigurationVersionStatusTimestamp(ctx, String(cv.ID()), String(string(cv.Status())))
-		if err != nil {
-			return err
-		}
-		cv.AddStatusTimestamp(otf.ConfigurationStatus(ts.Status.String), ts.Timestamp.Time)
-
->>>>>>> 37d1687f
 		return nil
 	})
 }
@@ -64,7 +49,6 @@
 		}
 		return nil
 	})
-
 }
 
 func (db *DB) ListConfigurationVersions(ctx context.Context, workspaceID string, opts otf.ConfigurationVersionListOptions) (*otf.ConfigurationVersionList, error) {
