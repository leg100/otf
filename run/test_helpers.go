--- conflicted
+++ resolved
@@ -2,11 +2,7 @@
 
 import (
 	"context"
-<<<<<<< HEAD
-	"net/http"
 	"testing"
-=======
->>>>>>> c443fc11
 
 	"github.com/leg100/otf"
 	"github.com/leg100/otf/http/html"
@@ -22,26 +18,6 @@
 
 func (f *fakeSubscriber) Subscribe(context.Context, string) (<-chan otf.Event, error) {
 	return f.ch, nil
-<<<<<<< HEAD
-}
-
-type fakeService struct {
-	ch chan otf.Event
-
-	Service
-}
-
-func (f *fakeService) Watch(context.Context, WatchOptions) (<-chan otf.Event, error) {
-	return f.ch, nil
-}
-
-type fakeJSONAPIMarshaler struct {
-	marshaled []byte
-	jsonapiMarshaler
-}
-
-func (f *fakeJSONAPIMarshaler) MarshalJSONAPI(*Run, *http.Request) ([]byte, error) {
-	return f.marshaled, nil
 }
 
 type (
@@ -107,12 +83,10 @@
 
 func (f *fakeWebServices) Cancel(ctx context.Context, runID string) (*Run, error) { return nil, nil }
 
-func (f *fakeWebServices) get(ctx context.Context, runID string) (*Run, error) {
+func (f *fakeWebServices) GetRun(ctx context.Context, runID string) (*Run, error) {
 	return f.runs[0], nil
 }
 
 func (f *fakeWebServices) startRun(ctx context.Context, workspaceID string, strategy runStrategy) (*Run, error) {
 	return f.runs[0], nil
-=======
->>>>>>> c443fc11
 }