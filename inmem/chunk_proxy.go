--- conflicted
+++ resolved
@@ -21,14 +21,9 @@
 // GetChunk attempts to retrieve a chunk from the cache before falling back to
 // using the backend store.
 func (c *ChunkProxy) GetChunk(ctx context.Context, id string, opts otf.GetChunkOptions) (otf.Chunk, error) {
-<<<<<<< HEAD
-	if all, err := c.cache.Get(otf.LogCacheKey(id)); err == nil {
-		return otf.GetChunk(all, opts)
-=======
 	// Try the cache first
 	if chunk, err := c.cache.Get(otf.LogCacheKey(id)); err == nil {
 		return otf.UnmarshalChunk(chunk).Cut(opts)
->>>>>>> 0b70e94b
 	}
 
 	// Fall back to getting chunk from backend
