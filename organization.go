--- conflicted
+++ resolved
@@ -2,8 +2,6 @@
 
 import (
 	"context"
-
-	"github.com/leg100/otf/http/jsonapi"
 )
 
 var (
@@ -17,15 +15,9 @@
 
 	Timestamps
 
-<<<<<<< HEAD
 	name            string `json:"name"`
 	sessionRemember int    `json:"session_remember"`
 	sessionTimeout  int    `json:"session_timeout"`
-=======
-	Name            string `json:"name"`
-	SessionRemember int    `json:"session_remember"`
-	SessionTimeout  int    `json:"session_timeout"`
->>>>>>> 9e9f7425
 }
 
 // OrganizationCreateOptions represents the options for creating an
@@ -100,29 +92,6 @@
 func (org *Organization) SessionRemember() int { return org.sessionRemember }
 func (org *Organization) SessionTimeout() int  { return org.sessionTimeout }
 
-// ToJSONAPI returns a JSON-API representation
-func (org *Organization) ToJSONAPI() *jsonapi.Organization {
-	return &jsonapi.Organization{
-		Name:            org.Name(),
-		CreatedAt:       org.CreatedAt,
-		ExternalID:      org.ID,
-		Permissions:     &DefaultOrganizationPermissions,
-		SessionRemember: org.SessionRemember(),
-		SessionTimeout:  org.SessionTimeout(),
-	}
-}
-
-// ToJSONAPI returns a JSON-API representation
-func (ol *OrganizationList) ToJSONAPI() *jsonapi.OrganizationList {
-	jol := &OrganizationList{
-		Pagination: ol.Pagination,
-	}
-	for _, item := range ol.Items {
-		jol.Items = append(jol.Items, item.ToJSONAPI())
-	}
-	return jol
-}
-
 func (o OrganizationCreateOptions) Valid() error {
 	if !validString(o.Name) {
 		return ErrRequiredName
