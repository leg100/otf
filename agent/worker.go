--- conflicted
+++ resolved
@@ -2,6 +2,8 @@
 
 import (
 	"context"
+
+	"github.com/leg100/otf"
 )
 
 // Worker sequentially executes runs on behalf of a supervisor.
@@ -21,31 +23,26 @@
 	}
 }
 
-<<<<<<< HEAD
-func (w *Worker) handle(ctx context.Context, exe Executable) {
-	log := w.Logger.WithValues("job", exe.GetID())
-=======
-func (w *Worker) handleJob(ctx context.Context, job otf.Job) {
-	log := w.Logger.WithValues("job", job.GetID())
+func (w *Worker) handle(ctx context.Context, run *otf.Run) {
+	log := w.Logger.WithValues("job", run.Job.GetID())
 
-	env, err := NewExecutor(
-		log,
+	env, err := NewEnvironment(
 		w.RunService,
 		w.ConfigurationVersionService,
 		w.StateVersionService,
+		log,
 		DefaultID,
 	)
 	if err != nil {
 		log.Error(err, "unable to create execution environment")
 		return
 	}
->>>>>>> 21102398
 
 	// Check executable in with the supervisor for duration of execution.
-	w.CheckIn(run.GetID(), exe)
+	w.CheckIn(run.GetID(), env)
 	defer w.CheckOut(run.GetID())
 
-	if err := exe.Execute(); err != nil {
+	if err := run.Do(env); err != nil {
 		log.Error(err, "run execution failed")
 	}
 }