package agent

import (
	"context"

	"github.com/leg100/otf"
)

// Worker sequentially executes runs on behalf of a supervisor.
type Worker struct {
	*Supervisor
}

// Start starts the worker which waits for runs to execute.
func (w *Worker) Start(ctx context.Context) {
	for {
		select {
		case job := <-w.Spooler.GetRun():
			w.handle(ctx, job)
		case <-ctx.Done():
			return
		}
	}
}

// handle executes the incoming job
func (w *Worker) handle(ctx context.Context, run *otf.Run) {
	log := w.Logger.WithValues("run", run.ID(), "phase", run.Phase())

<<<<<<< HEAD
	// Start the job before proceeding in case another agent has started it.
	run, err := w.StartPhase(ctx, run.ID(), run.Phase(), otf.PhaseStartOptions{AgentID: DefaultID})
	if err != nil {
		log.Error(err, "starting phase")
		return
	}

	// create token for terraform for it to authenticate with the otf registry
	// when retrieving modules and providers
	//
	// TODO: TF_TOKEN_* environment variables are only supported from terraform
	// v1.20 onwards. We should set that as the min version for use with otf.
	session, err := w.CreateRegistrySession(ctx, run.OrganizationName())
=======
	// Claim run job
	run, err := w.StartPhase(ctx, run.ID(), run.Phase(), otf.PhaseStartOptions{AgentID: DefaultID})
>>>>>>> d9bdaddb
	if err != nil {
		log.Error(err, "starting phase")
		return
	}

	env, err := NewEnvironment(
		log,
		w.Application,
		run,
		ctx,
		w.environmentVariables,
		w.Downloader,
		w.Config,
	)
	if err != nil {
		log.Error(err, "creating execution environment")
		return
	}
	defer env.Close()

	// Check run in with the supervisor so that it can cancel the run if a
	// cancelation request arrives
	w.CheckIn(run.ID(), env)
	defer w.CheckOut(run.ID())

	var finishOptions otf.PhaseFinishOptions

	log.Info("executing phase")

	if err := env.Execute(run); err != nil {
		log.Error(err, "executing phase")
		finishOptions.Errored = true
	}

	log.Info("finishing phase")

	// Regardless of job success, mark job as finished
	_, err = w.FinishPhase(ctx, run.ID(), run.Phase(), finishOptions)
	if err != nil {
		log.Error(err, "finishing phase")
		return
	}
}<|MERGE_RESOLUTION|>--- conflicted
+++ resolved
@@ -27,24 +27,8 @@
 func (w *Worker) handle(ctx context.Context, run *otf.Run) {
 	log := w.Logger.WithValues("run", run.ID(), "phase", run.Phase())
 
-<<<<<<< HEAD
-	// Start the job before proceeding in case another agent has started it.
-	run, err := w.StartPhase(ctx, run.ID(), run.Phase(), otf.PhaseStartOptions{AgentID: DefaultID})
-	if err != nil {
-		log.Error(err, "starting phase")
-		return
-	}
-
-	// create token for terraform for it to authenticate with the otf registry
-	// when retrieving modules and providers
-	//
-	// TODO: TF_TOKEN_* environment variables are only supported from terraform
-	// v1.20 onwards. We should set that as the min version for use with otf.
-	session, err := w.CreateRegistrySession(ctx, run.OrganizationName())
-=======
 	// Claim run job
 	run, err := w.StartPhase(ctx, run.ID(), run.Phase(), otf.PhaseStartOptions{AgentID: DefaultID})
->>>>>>> d9bdaddb
 	if err != nil {
 		log.Error(err, "starting phase")
 		return
