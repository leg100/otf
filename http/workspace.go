package http

import (
	"net/http"

	"github.com/gorilla/mux"
	"github.com/leg100/jsonapi"
	"github.com/leg100/otf"
<<<<<<< HEAD
	models "github.com/leg100/otf/http/jsonapi"
)

// Workspace represents a Terraform Enterprise workspace.
type Workspace struct {
	ID                         string                    `jsonapi:"primary,workspaces"`
	Actions                    *otf.WorkspaceActions     `jsonapi:"attr,actions"`
	AgentPoolID                string                    `jsonapi:"attr,agent-pool-id"`
	AllowDestroyPlan           bool                      `jsonapi:"attr,allow-destroy-plan"`
	AutoApply                  bool                      `jsonapi:"attr,auto-apply"`
	CanQueueDestroyPlan        bool                      `jsonapi:"attr,can-queue-destroy-plan"`
	CreatedAt                  time.Time                 `jsonapi:"attr,created-at,iso8601"`
	Description                string                    `jsonapi:"attr,description"`
	Environment                string                    `jsonapi:"attr,environment"`
	ExecutionMode              string                    `jsonapi:"attr,execution-mode"`
	FileTriggersEnabled        bool                      `jsonapi:"attr,file-triggers-enabled"`
	GlobalRemoteState          bool                      `jsonapi:"attr,global-remote-state"`
	Locked                     bool                      `jsonapi:"attr,locked"`
	MigrationEnvironment       string                    `jsonapi:"attr,migration-environment"`
	Name                       string                    `jsonapi:"attr,name"`
	Operations                 bool                      `jsonapi:"attr,operations"`
	Permissions                *otf.WorkspacePermissions `jsonapi:"attr,permissions"`
	QueueAllRuns               bool                      `jsonapi:"attr,queue-all-runs"`
	SpeculativeEnabled         bool                      `jsonapi:"attr,speculative-enabled"`
	SourceName                 string                    `jsonapi:"attr,source-name"`
	SourceURL                  string                    `jsonapi:"attr,source-url"`
	StructuredRunOutputEnabled bool                      `jsonapi:"attr,structured-run-output-enabled"`
	TerraformVersion           string                    `jsonapi:"attr,terraform-version"`
	TriggerPrefixes            []string                  `jsonapi:"attr,trigger-prefixes"`
	VCSRepo                    *otf.VCSRepo              `jsonapi:"attr,vcs-repo"`
	WorkingDirectory           string                    `jsonapi:"attr,working-directory"`
	UpdatedAt                  time.Time                 `jsonapi:"attr,updated-at,iso8601"`
	ResourceCount              int                       `jsonapi:"attr,resource-count"`
	ApplyDurationAverage       time.Duration             `jsonapi:"attr,apply-duration-average"`
	PlanDurationAverage        time.Duration             `jsonapi:"attr,plan-duration-average"`
	PolicyCheckFailures        int                       `jsonapi:"attr,policy-check-failures"`
	RunFailures                int                       `jsonapi:"attr,run-failures"`
	RunsCount                  int                       `jsonapi:"attr,workspace-kpis-runs-count"`

	// Relations
	CurrentRun   *Run                 `jsonapi:"relation,current-run"`
	Organization *models.Organization `jsonapi:"relation,organization"`
}

// WorkspaceList represents a list of workspaces.
type WorkspaceList struct {
	*otf.Pagination
	Items []*Workspace
}

// ToDomain converts an http obj to its domain equivalent
func (w *Workspace) ToDomain() *otf.Workspace {
	domain := otf.Workspace{
		ID:                         w.ID,
		AllowDestroyPlan:           w.AllowDestroyPlan,
		AutoApply:                  w.AutoApply,
		CanQueueDestroyPlan:        w.CanQueueDestroyPlan,
		Description:                w.Description,
		Environment:                w.Environment,
		ExecutionMode:              w.ExecutionMode,
		FileTriggersEnabled:        w.FileTriggersEnabled,
		GlobalRemoteState:          w.GlobalRemoteState,
		Locked:                     w.Locked,
		MigrationEnvironment:       w.MigrationEnvironment,
		Name:                       w.Name,
		QueueAllRuns:               w.QueueAllRuns,
		SpeculativeEnabled:         w.SpeculativeEnabled,
		SourceName:                 w.SourceName,
		SourceURL:                  w.SourceURL,
		StructuredRunOutputEnabled: w.StructuredRunOutputEnabled,
		TerraformVersion:           w.TerraformVersion,
		VCSRepo:                    w.VCSRepo,
		WorkingDirectory:           w.WorkingDirectory,
		TriggerPrefixes:            w.TriggerPrefixes,
	}

	if w.Organization != nil {
		domain.Organization = w.Organization.ToDomain()
	}

	return &domain
}

// ToDomain converts http workspace list obj to a domain workspace list obj.
func (wl *WorkspaceList) ToDomain() *otf.WorkspaceList {
	domain := otf.WorkspaceList{
		Pagination: wl.Pagination,
	}
	for _, i := range wl.Items {
		domain.Items = append(domain.Items, i.ToDomain())
	}

	return &domain
}

=======
	"github.com/leg100/otf/http/dto"
)

>>>>>>> 9e9f7425
func (s *Server) CreateWorkspace(w http.ResponseWriter, r *http.Request) {
	vars := mux.Vars(r)

	opts := otf.WorkspaceCreateOptions{
		Organization: vars["org"],
	}
	if err := jsonapi.UnmarshalPayload(r.Body, &opts); err != nil {
		WriteError(w, http.StatusUnprocessableEntity, err)
		return
	}

	obj, err := s.WorkspaceService().Create(r.Context(), opts)
	if err != nil {
		WriteError(w, http.StatusNotFound, err)
		return
	}

	WriteResponse(w, r, WorkspaceDTO(obj), WithCode(http.StatusCreated))
}

func (s *Server) GetWorkspace(w http.ResponseWriter, r *http.Request) {
	vars := mux.Vars(r)
	spec := otf.WorkspaceSpec{
		Name:             otf.String(vars["name"]),
		OrganizationName: otf.String(vars["org"]),
	}

	obj, err := s.WorkspaceService().Get(r.Context(), spec)
	if err != nil {
		WriteError(w, http.StatusNotFound, err)
		return
	}

	WriteResponse(w, r, WorkspaceDTO(obj))
}

func (s *Server) GetWorkspaceByID(w http.ResponseWriter, r *http.Request) {
	vars := mux.Vars(r)
	spec := otf.WorkspaceSpec{
		ID: otf.String(vars["id"]),
	}

	obj, err := s.WorkspaceService().Get(r.Context(), spec)
	if err != nil {
		WriteError(w, http.StatusNotFound, err)
		return
	}

	WriteResponse(w, r, WorkspaceDTO(obj))
}

func (s *Server) ListWorkspaces(w http.ResponseWriter, r *http.Request) {
	vars := mux.Vars(r)

	// Unmarshal query into opts struct
	var opts otf.WorkspaceListOptions
	if err := DecodeQuery(&opts, r.URL.Query()); err != nil {
		WriteError(w, http.StatusUnprocessableEntity, err)
		return
	}

	// Add org name from path to opts
	opts.OrganizationName = vars["org"]

	obj, err := s.WorkspaceService().List(r.Context(), opts)
	if err != nil {
		WriteError(w, http.StatusNotFound, err)
		return
	}

	WriteResponse(w, r, WorkspaceListJSONAPIObject(obj))
}

func (s *Server) UpdateWorkspace(w http.ResponseWriter, r *http.Request) {
	vars := mux.Vars(r)

	opts := otf.WorkspaceUpdateOptions{}
	if err := jsonapi.UnmarshalPayload(r.Body, &opts); err != nil {
		WriteError(w, http.StatusUnprocessableEntity, err)
		return
	}

	spec := otf.WorkspaceSpec{
		Name:             otf.String(vars["name"]),
		OrganizationName: otf.String(vars["org"]),
	}

	obj, err := s.WorkspaceService().Update(r.Context(), spec, opts)
	if err != nil {
		WriteError(w, http.StatusNotFound, err)
		return
	}

	WriteResponse(w, r, WorkspaceDTO(obj))
}

func (s *Server) UpdateWorkspaceByID(w http.ResponseWriter, r *http.Request) {
	vars := mux.Vars(r)

	opts := otf.WorkspaceUpdateOptions{}
	if err := jsonapi.UnmarshalPayload(r.Body, &opts); err != nil {
		WriteError(w, http.StatusUnprocessableEntity, err)
		return
	}

	spec := otf.WorkspaceSpec{
		ID: otf.String(vars["id"]),
	}

	obj, err := s.WorkspaceService().Update(r.Context(), spec, opts)
	if err != nil {
		WriteError(w, http.StatusNotFound, err)
		return
	}

	WriteResponse(w, r, WorkspaceDTO(obj))
}

func (s *Server) LockWorkspace(w http.ResponseWriter, r *http.Request) {
	vars := mux.Vars(r)

	opts := otf.WorkspaceLockOptions{}
	if err := jsonapi.UnmarshalPayload(r.Body, &opts); err != nil {
		WriteError(w, http.StatusUnprocessableEntity, err)
		return
	}

	id := vars["id"]
	spec := otf.WorkspaceSpec{
		ID: &id,
	}

	obj, err := s.WorkspaceService().Lock(r.Context(), spec, opts)
	if err == otf.ErrWorkspaceAlreadyLocked {
		WriteError(w, http.StatusConflict, err)
		return
	} else if err != nil {
		WriteError(w, http.StatusNotFound, err)
		return
	}

	WriteResponse(w, r, WorkspaceDTO(obj))
}

func (s *Server) UnlockWorkspace(w http.ResponseWriter, r *http.Request) {
	vars := mux.Vars(r)

	id := vars["id"]
	spec := otf.WorkspaceSpec{
		ID: &id,
	}

	obj, err := s.WorkspaceService().Unlock(r.Context(), spec)
	if err == otf.ErrWorkspaceAlreadyUnlocked {
		WriteError(w, http.StatusConflict, err)
		return
	} else if err != nil {
		WriteError(w, http.StatusNotFound, err)
		return
	}

	WriteResponse(w, r, WorkspaceDTO(obj))
}

func (s *Server) DeleteWorkspace(w http.ResponseWriter, r *http.Request) {
	vars := mux.Vars(r)
	spec := otf.WorkspaceSpec{
		Name:             otf.String(vars["name"]),
		OrganizationName: otf.String(vars["org"]),
	}

	if err := s.WorkspaceService().Delete(r.Context(), spec); err != nil {
		WriteError(w, http.StatusNotFound, err)
		return
	}

	w.WriteHeader(http.StatusNoContent)
}

func (s *Server) DeleteWorkspaceByID(w http.ResponseWriter, r *http.Request) {
	vars := mux.Vars(r)
	spec := otf.WorkspaceSpec{ID: otf.String(vars["id"])}

	if err := s.WorkspaceService().Delete(r.Context(), spec); err != nil {
		WriteError(w, http.StatusNotFound, err)
		return
	}

	w.WriteHeader(http.StatusNoContent)
}

// WorkspaceDTO converts a Workspace to a struct that can be marshalled into a
// JSON-API object
func WorkspaceDTO(ws *otf.Workspace) *dto.Workspace {
	obj := &dto.Workspace{
		ID: ws.ID,
		Actions: &dto.WorkspaceActions{
			IsDestroyable: false,
		},
		AllowDestroyPlan:     ws.AllowDestroyPlan,
		AutoApply:            ws.AutoApply,
		CanQueueDestroyPlan:  ws.CanQueueDestroyPlan,
		CreatedAt:            ws.CreatedAt,
		Description:          ws.Description,
		Environment:          ws.Environment,
		ExecutionMode:        ws.ExecutionMode,
		FileTriggersEnabled:  ws.FileTriggersEnabled,
		GlobalRemoteState:    ws.GlobalRemoteState,
		Locked:               ws.Locked,
		MigrationEnvironment: ws.MigrationEnvironment,
		Name:                 ws.Name,
		Permissions: &dto.WorkspacePermissions{
			CanDestroy:        true,
			CanForceUnlock:    true,
			CanLock:           true,
			CanUnlock:         true,
			CanQueueApply:     true,
			CanQueueDestroy:   true,
			CanQueueRun:       true,
			CanReadSettings:   true,
			CanUpdate:         true,
			CanUpdateVariable: true,
		},
		QueueAllRuns:               ws.QueueAllRuns,
		SpeculativeEnabled:         ws.SpeculativeEnabled,
		SourceName:                 ws.SourceName,
		SourceURL:                  ws.SourceURL,
		StructuredRunOutputEnabled: ws.StructuredRunOutputEnabled,
		TerraformVersion:           ws.TerraformVersion,
		TriggerPrefixes:            ws.TriggerPrefixes,
		VCSRepo:                    ws.VCSRepo,
		WorkingDirectory:           ws.WorkingDirectory,
		UpdatedAt:                  ws.UpdatedAt,
	}

	if ws.ExecutionMode == "remote" {
		// Operations is deprecated but clients and go-tfe tests still use it
		obj.Operations = true
	}

	if ws.Organization != nil {
		obj.Organization = OrganizationDTO(ws.Organization)
	}

	return obj
}

// WorkspaceListJSONAPIObject converts a WorkspaceList to
// a struct that can be marshalled into a JSON-API object
func WorkspaceListJSONAPIObject(l *otf.WorkspaceList) *dto.WorkspaceList {
	pagination := dto.Pagination(*l.Pagination)
	obj := &dto.WorkspaceList{
		Pagination: &pagination,
	}
	for _, item := range l.Items {
		obj.Items = append(obj.Items, WorkspaceDTO(item))
	}

	return obj
}<|MERGE_RESOLUTION|>--- conflicted
+++ resolved
@@ -6,107 +6,9 @@
 	"github.com/gorilla/mux"
 	"github.com/leg100/jsonapi"
 	"github.com/leg100/otf"
-<<<<<<< HEAD
-	models "github.com/leg100/otf/http/jsonapi"
-)
-
-// Workspace represents a Terraform Enterprise workspace.
-type Workspace struct {
-	ID                         string                    `jsonapi:"primary,workspaces"`
-	Actions                    *otf.WorkspaceActions     `jsonapi:"attr,actions"`
-	AgentPoolID                string                    `jsonapi:"attr,agent-pool-id"`
-	AllowDestroyPlan           bool                      `jsonapi:"attr,allow-destroy-plan"`
-	AutoApply                  bool                      `jsonapi:"attr,auto-apply"`
-	CanQueueDestroyPlan        bool                      `jsonapi:"attr,can-queue-destroy-plan"`
-	CreatedAt                  time.Time                 `jsonapi:"attr,created-at,iso8601"`
-	Description                string                    `jsonapi:"attr,description"`
-	Environment                string                    `jsonapi:"attr,environment"`
-	ExecutionMode              string                    `jsonapi:"attr,execution-mode"`
-	FileTriggersEnabled        bool                      `jsonapi:"attr,file-triggers-enabled"`
-	GlobalRemoteState          bool                      `jsonapi:"attr,global-remote-state"`
-	Locked                     bool                      `jsonapi:"attr,locked"`
-	MigrationEnvironment       string                    `jsonapi:"attr,migration-environment"`
-	Name                       string                    `jsonapi:"attr,name"`
-	Operations                 bool                      `jsonapi:"attr,operations"`
-	Permissions                *otf.WorkspacePermissions `jsonapi:"attr,permissions"`
-	QueueAllRuns               bool                      `jsonapi:"attr,queue-all-runs"`
-	SpeculativeEnabled         bool                      `jsonapi:"attr,speculative-enabled"`
-	SourceName                 string                    `jsonapi:"attr,source-name"`
-	SourceURL                  string                    `jsonapi:"attr,source-url"`
-	StructuredRunOutputEnabled bool                      `jsonapi:"attr,structured-run-output-enabled"`
-	TerraformVersion           string                    `jsonapi:"attr,terraform-version"`
-	TriggerPrefixes            []string                  `jsonapi:"attr,trigger-prefixes"`
-	VCSRepo                    *otf.VCSRepo              `jsonapi:"attr,vcs-repo"`
-	WorkingDirectory           string                    `jsonapi:"attr,working-directory"`
-	UpdatedAt                  time.Time                 `jsonapi:"attr,updated-at,iso8601"`
-	ResourceCount              int                       `jsonapi:"attr,resource-count"`
-	ApplyDurationAverage       time.Duration             `jsonapi:"attr,apply-duration-average"`
-	PlanDurationAverage        time.Duration             `jsonapi:"attr,plan-duration-average"`
-	PolicyCheckFailures        int                       `jsonapi:"attr,policy-check-failures"`
-	RunFailures                int                       `jsonapi:"attr,run-failures"`
-	RunsCount                  int                       `jsonapi:"attr,workspace-kpis-runs-count"`
-
-	// Relations
-	CurrentRun   *Run                 `jsonapi:"relation,current-run"`
-	Organization *models.Organization `jsonapi:"relation,organization"`
-}
-
-// WorkspaceList represents a list of workspaces.
-type WorkspaceList struct {
-	*otf.Pagination
-	Items []*Workspace
-}
-
-// ToDomain converts an http obj to its domain equivalent
-func (w *Workspace) ToDomain() *otf.Workspace {
-	domain := otf.Workspace{
-		ID:                         w.ID,
-		AllowDestroyPlan:           w.AllowDestroyPlan,
-		AutoApply:                  w.AutoApply,
-		CanQueueDestroyPlan:        w.CanQueueDestroyPlan,
-		Description:                w.Description,
-		Environment:                w.Environment,
-		ExecutionMode:              w.ExecutionMode,
-		FileTriggersEnabled:        w.FileTriggersEnabled,
-		GlobalRemoteState:          w.GlobalRemoteState,
-		Locked:                     w.Locked,
-		MigrationEnvironment:       w.MigrationEnvironment,
-		Name:                       w.Name,
-		QueueAllRuns:               w.QueueAllRuns,
-		SpeculativeEnabled:         w.SpeculativeEnabled,
-		SourceName:                 w.SourceName,
-		SourceURL:                  w.SourceURL,
-		StructuredRunOutputEnabled: w.StructuredRunOutputEnabled,
-		TerraformVersion:           w.TerraformVersion,
-		VCSRepo:                    w.VCSRepo,
-		WorkingDirectory:           w.WorkingDirectory,
-		TriggerPrefixes:            w.TriggerPrefixes,
-	}
-
-	if w.Organization != nil {
-		domain.Organization = w.Organization.ToDomain()
-	}
-
-	return &domain
-}
-
-// ToDomain converts http workspace list obj to a domain workspace list obj.
-func (wl *WorkspaceList) ToDomain() *otf.WorkspaceList {
-	domain := otf.WorkspaceList{
-		Pagination: wl.Pagination,
-	}
-	for _, i := range wl.Items {
-		domain.Items = append(domain.Items, i.ToDomain())
-	}
-
-	return &domain
-}
-
-=======
 	"github.com/leg100/otf/http/dto"
 )
 
->>>>>>> 9e9f7425
 func (s *Server) CreateWorkspace(w http.ResponseWriter, r *http.Request) {
 	vars := mux.Vars(r)
 
