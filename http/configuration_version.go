package http

import (
	"bytes"
	"fmt"
	"io"
	"net/http"

	"github.com/gorilla/mux"
	"github.com/leg100/jsonapi"
	"github.com/leg100/otf"
	"github.com/leg100/otf/http/dto"
)

<<<<<<< HEAD
// ConfigurationVersion is a representation of an uploaded or ingressed
// Terraform configuration in TFE. A workspace must have at least one
// configuration version before any runs may be queued on it.
type ConfigurationVersion struct {
	ID               string                  `jsonapi:"primary,configuration-versions"`
	AutoQueueRuns    bool                    `jsonapi:"attr,auto-queue-runs"`
	Error            string                  `jsonapi:"attr,error"`
	ErrorMessage     string                  `jsonapi:"attr,error-message"`
	Source           otf.ConfigurationSource `jsonapi:"attr,source"`
	Speculative      bool                    `jsonapi:"attr,speculative "`
	Status           otf.ConfigurationStatus `jsonapi:"attr,status"`
	StatusTimestamps *CVStatusTimestamps     `jsonapi:"attr,status-timestamps"`
	UploadURL        string                  `jsonapi:"attr,upload-url"`
}

// CVStatusTimestamps holds the timestamps for individual configuration version
// statuses.
type CVStatusTimestamps struct {
	FinishedAt *time.Time `json:"finished-at,omitempty"`
	QueuedAt   *time.Time `json:"queued-at,omitempty"`
	StartedAt  *time.Time `json:"started-at,omitempty"`
}

// ConfigurationVersionList represents a list of configuration versions.
type ConfigurationVersionList struct {
	*otf.Pagination
	Items []*ConfigurationVersion
}

=======
>>>>>>> 9e9f7425
func (s *Server) CreateConfigurationVersion(w http.ResponseWriter, r *http.Request) {
	vars := mux.Vars(r)

	opts := otf.ConfigurationVersionCreateOptions{}
	if err := jsonapi.UnmarshalPayload(r.Body, &opts); err != nil {
		WriteError(w, http.StatusUnprocessableEntity, err)
		return
	}

	obj, err := s.ConfigurationVersionService().Create(vars["workspace_id"], opts)
	if err != nil {
		WriteError(w, http.StatusNotFound, err)
		return
	}

	WriteResponse(w, r, ConfigurationVersionDTO(obj), WithCode(http.StatusCreated))
}

func (s *Server) GetConfigurationVersion(w http.ResponseWriter, r *http.Request) {
	vars := mux.Vars(r)

	obj, err := s.ConfigurationVersionService().Get(vars["id"])
	if err != nil {
		WriteError(w, http.StatusNotFound, err)
		return
	}

	WriteResponse(w, r, ConfigurationVersionDTO(obj))
}

func (s *Server) ListConfigurationVersions(w http.ResponseWriter, r *http.Request) {
	vars := mux.Vars(r)

	var opts otf.ConfigurationVersionListOptions
	if err := DecodeQuery(&opts, r.URL.Query()); err != nil {
		WriteError(w, http.StatusUnprocessableEntity, err)
		return
	}

	obj, err := s.ConfigurationVersionService().List(vars["workspace_id"], opts)
	if err != nil {
		WriteError(w, http.StatusNotFound, err)
		return
	}

	WriteResponse(w, r, s.ConfigurationVersionListJSONAPIObject(obj))
}

func (s *Server) UploadConfigurationVersion(w http.ResponseWriter, r *http.Request) {
	vars := mux.Vars(r)

	buf := new(bytes.Buffer)
	if _, err := io.Copy(buf, r.Body); err != nil {
		WriteError(w, http.StatusUnprocessableEntity, err)
		return
	}

	if err := s.ConfigurationVersionService().Upload(vars["id"], buf.Bytes()); err != nil {
		WriteError(w, http.StatusNotFound, err)
		return
	}
}

// ConfigurationVersionDTO converts a cv into a DTO
func ConfigurationVersionDTO(cv *otf.ConfigurationVersion) *dto.ConfigurationVersion {
	obj := &dto.ConfigurationVersion{
		ID:            cv.ID,
<<<<<<< HEAD
		AutoQueueRuns: cv.AutoQueueRuns(),
		Speculative:   cv.Speculative(),
		Source:        cv.Source(),
		Status:        cv.Status(),
=======
		AutoQueueRuns: cv.AutoQueueRuns,
		Speculative:   cv.Speculative,
		Source:        string(cv.Source),
		Status:        string(cv.Status),
>>>>>>> 9e9f7425
		UploadURL:     fmt.Sprintf(string(UploadConfigurationVersionRoute), cv.ID),
	}

	for _, ts := range cv.StatusTimestamps() {
		if obj.StatusTimestamps == nil {
			obj.StatusTimestamps = &dto.CVStatusTimestamps{}
		}
		switch ts.Status {
		case otf.ConfigurationPending:
			obj.StatusTimestamps.QueuedAt = &ts.Timestamp
		case otf.ConfigurationErrored:
			obj.StatusTimestamps.FinishedAt = &ts.Timestamp
		case otf.ConfigurationUploaded:
			obj.StatusTimestamps.StartedAt = &ts.Timestamp
		}
	}

	return obj
}

// ConfigurationVersionListJSONAPIObject converts a ConfigurationVersionList to
// a struct that can be marshalled into a JSON-API object
func (s *Server) ConfigurationVersionListJSONAPIObject(cvl *otf.ConfigurationVersionList) *dto.ConfigurationVersionList {
	pagination := dto.Pagination(*cvl.Pagination)
	obj := &dto.ConfigurationVersionList{
		Pagination: &pagination,
	}
	for _, item := range cvl.Items {
		obj.Items = append(obj.Items, ConfigurationVersionDTO(item))
	}

	return obj
}<|MERGE_RESOLUTION|>--- conflicted
+++ resolved
@@ -12,38 +12,6 @@
 	"github.com/leg100/otf/http/dto"
 )
 
-<<<<<<< HEAD
-// ConfigurationVersion is a representation of an uploaded or ingressed
-// Terraform configuration in TFE. A workspace must have at least one
-// configuration version before any runs may be queued on it.
-type ConfigurationVersion struct {
-	ID               string                  `jsonapi:"primary,configuration-versions"`
-	AutoQueueRuns    bool                    `jsonapi:"attr,auto-queue-runs"`
-	Error            string                  `jsonapi:"attr,error"`
-	ErrorMessage     string                  `jsonapi:"attr,error-message"`
-	Source           otf.ConfigurationSource `jsonapi:"attr,source"`
-	Speculative      bool                    `jsonapi:"attr,speculative "`
-	Status           otf.ConfigurationStatus `jsonapi:"attr,status"`
-	StatusTimestamps *CVStatusTimestamps     `jsonapi:"attr,status-timestamps"`
-	UploadURL        string                  `jsonapi:"attr,upload-url"`
-}
-
-// CVStatusTimestamps holds the timestamps for individual configuration version
-// statuses.
-type CVStatusTimestamps struct {
-	FinishedAt *time.Time `json:"finished-at,omitempty"`
-	QueuedAt   *time.Time `json:"queued-at,omitempty"`
-	StartedAt  *time.Time `json:"started-at,omitempty"`
-}
-
-// ConfigurationVersionList represents a list of configuration versions.
-type ConfigurationVersionList struct {
-	*otf.Pagination
-	Items []*ConfigurationVersion
-}
-
-=======
->>>>>>> 9e9f7425
 func (s *Server) CreateConfigurationVersion(w http.ResponseWriter, r *http.Request) {
 	vars := mux.Vars(r)
 
@@ -111,17 +79,10 @@
 func ConfigurationVersionDTO(cv *otf.ConfigurationVersion) *dto.ConfigurationVersion {
 	obj := &dto.ConfigurationVersion{
 		ID:            cv.ID,
-<<<<<<< HEAD
 		AutoQueueRuns: cv.AutoQueueRuns(),
 		Speculative:   cv.Speculative(),
-		Source:        cv.Source(),
-		Status:        cv.Status(),
-=======
-		AutoQueueRuns: cv.AutoQueueRuns,
-		Speculative:   cv.Speculative,
-		Source:        string(cv.Source),
-		Status:        string(cv.Status),
->>>>>>> 9e9f7425
+		Source:        string(cv.Source()),
+		Status:        string(cv.Status()),
 		UploadURL:     fmt.Sprintf(string(UploadConfigurationVersionRoute), cv.ID),
 	}
 
