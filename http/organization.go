package http

import (
	"context"
	"net/http"

	"github.com/gorilla/mux"
	"github.com/leg100/jsonapi"
	"github.com/leg100/otf"
	"github.com/leg100/otf/http/dto"
)

<<<<<<< HEAD
=======
type JSONAPIConvertible interface {
	JSONAPI() interface{}
}

>>>>>>> 9e9f7425
func (s *Server) CreateOrganization(w http.ResponseWriter, r *http.Request) {
	opts := otf.OrganizationCreateOptions{}

	if err := jsonapi.UnmarshalPayload(r.Body, &opts); err != nil {
		WriteError(w, http.StatusUnprocessableEntity, err)
		return
	}

	if err := opts.Valid(); err != nil {
		WriteError(w, http.StatusUnprocessableEntity, err)
		return
	}

	obj, err := s.OrganizationService().Create(r.Context(), opts)
	if err != nil {
		WriteError(w, http.StatusNotFound, err)
		return
	}

	WriteResponse(w, r, OrganizationDTO(obj), WithCode(http.StatusCreated))
}

func (s *Server) GetOrganization(w http.ResponseWriter, r *http.Request) {
	vars := mux.Vars(r)

	obj, err := s.OrganizationService().Get(context.Background(), vars["name"])
	if err != nil {
		WriteError(w, http.StatusNotFound, err)
		return
	}

	WriteResponse(w, r, OrganizationDTO(obj))
}

func (s *Server) ListOrganizations(w http.ResponseWriter, r *http.Request) {
	var opts otf.OrganizationListOptions

	if err := DecodeQuery(&opts, r.URL.Query()); err != nil {
		WriteError(w, http.StatusUnprocessableEntity, err)
		return
	}

	obj, err := s.OrganizationService().List(context.Background(), opts)
	if err != nil {
		WriteError(w, http.StatusNotFound, err)
		return
	}

	WriteResponse(w, r, OrganizationListDTO(obj))
}

func (s *Server) UpdateOrganization(w http.ResponseWriter, r *http.Request) {
	name := mux.Vars(r)["name"]

	opts := otf.OrganizationUpdateOptions{}
	if err := jsonapi.UnmarshalPayload(r.Body, &opts); err != nil {
		WriteError(w, http.StatusUnprocessableEntity, err)
		return
	}

	obj, err := s.OrganizationService().Update(context.Background(), name, &opts)
	if err != nil {
		WriteError(w, http.StatusNotFound, err)
		return
	}

	WriteResponse(w, r, OrganizationDTO(obj))
}

func (s *Server) DeleteOrganization(w http.ResponseWriter, r *http.Request) {
	name := mux.Vars(r)["name"]

	if err := s.OrganizationService().Delete(context.Background(), name); err != nil {
		WriteError(w, http.StatusNotFound, err)
		return
	}

	w.WriteHeader(http.StatusNoContent)
}

func (s *Server) GetEntitlements(w http.ResponseWriter, r *http.Request) {
	name := mux.Vars(r)["name"]

	obj, err := s.OrganizationService().GetEntitlements(context.Background(), name)
	if err != nil {
		WriteError(w, http.StatusNotFound, err)
		return
	}

	WriteResponse(w, r, obj)
}

<<<<<<< HEAD
// OrganizationListJSONAPIObject converts a OrganizationList to a struct that
// can be marshalled into a JSON-API object
func OrganizationListJSONAPIObject(ol *otf.OrganizationList) *OrganizationList {
	obj := &OrganizationList{
		Pagination: ol.Pagination,
	}
	for _, item := range ol.Items {
		obj.Items = append(obj.Items, OrganizationJSONAPIObject(item))
=======
// OrganizationDTO converts an org into a DTO
func OrganizationDTO(org *otf.Organization) *dto.Organization {
	return &dto.Organization{
		Name:            org.Name,
		CreatedAt:       org.CreatedAt,
		ExternalID:      org.ID,
		Permissions:     &dto.DefaultOrganizationPermissions,
		SessionRemember: org.SessionRemember,
		SessionTimeout:  org.SessionTimeout,
	}
}

// OrganizationListDTO converts an org list into a DTO
func OrganizationListDTO(ol *otf.OrganizationList) *dto.OrganizationList {
	pagination := dto.Pagination(*ol.Pagination)
	jol := &dto.OrganizationList{
		Pagination: &pagination,
	}
	for _, item := range ol.Items {
		jol.Items = append(jol.Items, OrganizationDTO(item))
>>>>>>> 9e9f7425
	}
	return jol
}<|MERGE_RESOLUTION|>--- conflicted
+++ resolved
@@ -10,13 +10,6 @@
 	"github.com/leg100/otf/http/dto"
 )
 
-<<<<<<< HEAD
-=======
-type JSONAPIConvertible interface {
-	JSONAPI() interface{}
-}
-
->>>>>>> 9e9f7425
 func (s *Server) CreateOrganization(w http.ResponseWriter, r *http.Request) {
 	opts := otf.OrganizationCreateOptions{}
 
@@ -109,25 +102,15 @@
 	WriteResponse(w, r, obj)
 }
 
-<<<<<<< HEAD
-// OrganizationListJSONAPIObject converts a OrganizationList to a struct that
-// can be marshalled into a JSON-API object
-func OrganizationListJSONAPIObject(ol *otf.OrganizationList) *OrganizationList {
-	obj := &OrganizationList{
-		Pagination: ol.Pagination,
-	}
-	for _, item := range ol.Items {
-		obj.Items = append(obj.Items, OrganizationJSONAPIObject(item))
-=======
 // OrganizationDTO converts an org into a DTO
 func OrganizationDTO(org *otf.Organization) *dto.Organization {
 	return &dto.Organization{
-		Name:            org.Name,
+		Name:            org.Name(),
 		CreatedAt:       org.CreatedAt,
 		ExternalID:      org.ID,
 		Permissions:     &dto.DefaultOrganizationPermissions,
-		SessionRemember: org.SessionRemember,
-		SessionTimeout:  org.SessionTimeout,
+		SessionRemember: org.SessionRemember(),
+		SessionTimeout:  org.SessionTimeout(),
 	}
 }
 
@@ -139,7 +122,6 @@
 	}
 	for _, item := range ol.Items {
 		jol.Items = append(jol.Items, OrganizationDTO(item))
->>>>>>> 9e9f7425
 	}
 	return jol
 }