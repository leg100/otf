--- conflicted
+++ resolved
@@ -24,13 +24,7 @@
 	srv.AutoReplay = false
 
 	// setup logs channel - send a chunk and then close
-<<<<<<< HEAD
 	chunks := make(chan otf.Chunk, 1)
-	chunks <- otf.Chunk{Data: []byte("some logs")}
-	close(chunks)
-=======
-	chunks := make(chan []byte, 1)
->>>>>>> d1acb87f
 
 	// fake app
 	app := &Application{
@@ -58,18 +52,14 @@
 	defer client.Unsubscribe(events)
 
 	// Client connected to server, now have the tail handler receive an event
-	chunks <- []byte("some logs")
+	chunks <- otf.Chunk{Data: []byte("some logs")}
 	close(chunks)
 
 	// Wait for client to receive relayed event
 	logs := <-events
 	assert.Equal(t, "new-log-chunk", string(logs.Event))
-<<<<<<< HEAD
 	assert.Equal(t, "{\"html\":\"some logs\\u003cbr\\u003e\",\"offset\":9}", string(logs.Data))
-=======
-	assert.Equal(t, "{\"offset\":9,\"html\":\"some logs\\u003cbr\\u003e\"}", string(logs.Data))
 	// Closing channel should result in a finished event.
->>>>>>> d1acb87f
 	finished := <-events
 	assert.Equal(t, "finished", string(finished.Event))
 	assert.Equal(t, "no more logs", string(finished.Data))
