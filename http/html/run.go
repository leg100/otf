package html

import (
	"html/template"
	"net/http"
	"strings"

	term2html "github.com/buildkite/terminal-to-html"
	"github.com/gorilla/mux"
	"github.com/leg100/otf"
	"github.com/leg100/otf/http/decode"
)

type RunController struct {
	otf.RunService
	otf.PlanService
	otf.ApplyService
	otf.WorkspaceService

	// HTML template renderer
	renderer

	*router

	// for setting flash messages
	sessions *sessions

	*templateDataFactory
}

func (c *RunController) addRoutes(router *mux.Router) {
	router.HandleFunc("/", c.List).Methods("GET").Name("listRun")
	router.HandleFunc("/new", c.New).Methods("GET").Name("newRun")
	router.HandleFunc("/create", c.Create).Methods("POST").Name("createRun")
	router.HandleFunc("/{run_id}", c.Get).Methods("GET").Name("getRun")
	router.HandleFunc("/{run_id}/plan", c.GetPlan).Methods("GET").Name("getPlan")
	router.HandleFunc("/{run_id}/apply", c.GetApply).Methods("GET").Name("getApply")
	router.HandleFunc("/{run_id}/delete", c.Delete).Methods("POST").Name("deleteRun")
}

func (c *RunController) List(w http.ResponseWriter, r *http.Request) {
	// get runs
	var opts otf.RunListOptions
	if err := decode.Query(&opts, r.URL.Query()); err != nil {
		writeError(w, err.Error(), http.StatusUnprocessableEntity)
		return
	}
	if err := decode.Form(&opts, r); err != nil {
		writeError(w, err.Error(), http.StatusUnprocessableEntity)
		return
	}
	runs, err := c.RunService.List(r.Context(), opts)
	if err != nil {
		writeError(w, err.Error(), http.StatusInternalServerError)
		return
	}
<<<<<<< HEAD

	// get workspace
	spec := otf.WorkspaceSpec{OrganizationName: opts.OrganizationName, Name: opts.WorkspaceName}
	workspace, err := c.WorkspaceService.Get(r.Context(), spec)
	if err != nil {
		writeError(w, err.Error(), http.StatusInternalServerError)
		return
	}

=======
>>>>>>> 2c6800f7
	tdata := c.newTemplateData(r, struct {
		List      *otf.RunList
		Options   otf.RunListOptions
		Workspace *otf.Workspace
	}{
		List:      runs,
		Options:   opts,
		Workspace: workspace,
	})
	if err := c.renderTemplate("run_list.tmpl", w, tdata); err != nil {
		writeError(w, err.Error(), http.StatusInternalServerError)
	}
}

func (c *RunController) New(w http.ResponseWriter, r *http.Request) {
	tdata := c.newTemplateData(r, struct {
		Organization string
		Workspace    string
	}{
		Organization: mux.Vars(r)["organization_name"],
		Workspace:    mux.Vars(r)["workspace_name"],
	})

	if err := c.renderTemplate("run_new.tmpl", w, tdata); err != nil {
		writeError(w, err.Error(), http.StatusInternalServerError)
	}
}

func (c *RunController) Create(w http.ResponseWriter, r *http.Request) {
	var opts otf.RunCreateOptions
	if err := decode.Route(&opts, r); err != nil {
		writeError(w, err.Error(), http.StatusUnprocessableEntity)
		return
	}
	if err := decode.Form(&opts, r); err != nil {
		writeError(w, err.Error(), http.StatusUnprocessableEntity)
		return
	}
	created, err := c.RunService.Create(r.Context(), opts)
	if err != nil {
		writeError(w, err.Error(), http.StatusInternalServerError)
		return
	}
	http.Redirect(w, r, c.relative(r, "getRun", "run_id", created.ID()), http.StatusFound)
}

func (c *RunController) Get(w http.ResponseWriter, r *http.Request) {
	run, err := c.RunService.Get(r.Context(), mux.Vars(r)["run_id"])
	if err != nil {
		writeError(w, err.Error(), http.StatusInternalServerError)
		return
	}

	chunk, err := c.PlanService.GetChunk(r.Context(), run.Plan.ID(), otf.GetChunkOptions{})
	if err != nil {
		writeError(w, err.Error(), http.StatusInternalServerError)
		return
	}

	// convert to string
	logStr := string(chunk.Data)

	// trim leading and trailing white space
	logStr = strings.TrimSpace(logStr)

	// convert ANSI escape sequences to HTML
	logStr = string(term2html.Render([]byte(logStr)))

	// trim leading and trailing white space
	logStr = strings.TrimSpace(logStr)

	tdata := c.newTemplateData(r, struct {
		Run      *otf.Run
		PlanLogs template.HTML
	}{
		Run:      run,
		PlanLogs: template.HTML(logStr),
	})

	if err := c.renderTemplate("run_get.tmpl", w, tdata); err != nil {
		writeError(w, err.Error(), http.StatusInternalServerError)
	}
}

func (c *RunController) GetPlan(w http.ResponseWriter, r *http.Request) {
	run, err := c.RunService.Get(r.Context(), mux.Vars(r)["run_id"])
	if err != nil {
		writeError(w, err.Error(), http.StatusInternalServerError)
		return
	}

	logs, err := c.PlanService.GetChunk(r.Context(), run.Plan.ID, otf.GetChunkOptions{})
	if err != nil {
		writeError(w, err.Error(), http.StatusInternalServerError)
		return
	}

	// strip STX and ETX
	logs = logs[1 : len(logs)-1]

	// convert to string
	logStr := string(logs)

	// trim leading and trailing white space
	logStr = strings.TrimSpace(logStr)

	// convert ANSI escape sequences to HTML
	logStr = string(term2html.Render([]byte(logStr)))

	// trim leading and trailing white space
	logStr = strings.TrimSpace(logStr)

	tdata := c.newTemplateData(r, struct {
		Run  *otf.Run
		Logs template.HTML
	}{
		Run:  run,
		Logs: template.HTML(logStr),
	})

	if err := c.renderTemplate("plan_get.tmpl", w, tdata); err != nil {
		writeError(w, err.Error(), http.StatusInternalServerError)
	}
}

func (c *RunController) GetApply(w http.ResponseWriter, r *http.Request) {
	run, err := c.RunService.Get(r.Context(), mux.Vars(r)["run_id"])
	if err != nil {
		writeError(w, err.Error(), http.StatusInternalServerError)
		return
	}

	logs, err := c.ApplyService.GetChunk(r.Context(), run.Apply.ID, otf.GetChunkOptions{})
	if err != nil {
		writeError(w, err.Error(), http.StatusInternalServerError)
		return
	}

	// strip STX and ETX
	logs = logs[1 : len(logs)-1]

	// convert to string
	logStr := string(logs)

	// trim leading and trailing white space
	logStr = strings.TrimSpace(logStr)

	// convert ANSI escape sequences to HTML
	logStr = string(term2html.Render([]byte(logStr)))

	// trim leading and trailing white space
	logStr = strings.TrimSpace(logStr)

	tdata := c.newTemplateData(r, struct {
		Run  *otf.Run
		Logs template.HTML
	}{
		Run:  run,
		Logs: template.HTML(logStr),
	})

	if err := c.renderTemplate("apply_get.tmpl", w, tdata); err != nil {
		writeError(w, err.Error(), http.StatusInternalServerError)
	}
}

func (c *RunController) Delete(w http.ResponseWriter, r *http.Request) {
	err := c.RunService.Delete(r.Context(), mux.Vars(r)["run_id"])
	if err != nil {
		writeError(w, err.Error(), http.StatusInternalServerError)
		return
	}

	http.Redirect(w, r, "../../", http.StatusFound)
}<|MERGE_RESOLUTION|>--- conflicted
+++ resolved
@@ -54,7 +54,6 @@
 		writeError(w, err.Error(), http.StatusInternalServerError)
 		return
 	}
-<<<<<<< HEAD
 
 	// get workspace
 	spec := otf.WorkspaceSpec{OrganizationName: opts.OrganizationName, Name: opts.WorkspaceName}
@@ -64,8 +63,6 @@
 		return
 	}
 
-=======
->>>>>>> 2c6800f7
 	tdata := c.newTemplateData(r, struct {
 		List      *otf.RunList
 		Options   otf.RunListOptions
@@ -157,33 +154,30 @@
 		return
 	}
 
-	logs, err := c.PlanService.GetChunk(r.Context(), run.Plan.ID, otf.GetChunkOptions{})
-	if err != nil {
-		writeError(w, err.Error(), http.StatusInternalServerError)
-		return
-	}
-
-	// strip STX and ETX
-	logs = logs[1 : len(logs)-1]
+	chunk, err := c.PlanService.GetChunk(r.Context(), run.Plan.ID(), otf.GetChunkOptions{})
+	if err != nil {
+		writeError(w, err.Error(), http.StatusInternalServerError)
+		return
+	}
 
 	// convert to string
-	logStr := string(logs)
-
-	// trim leading and trailing white space
-	logStr = strings.TrimSpace(logStr)
+	logs := string(chunk.Data)
+
+	// trim leading and trailing white space
+	logs = strings.TrimSpace(logs)
 
 	// convert ANSI escape sequences to HTML
-	logStr = string(term2html.Render([]byte(logStr)))
-
-	// trim leading and trailing white space
-	logStr = strings.TrimSpace(logStr)
+	logs = string(term2html.Render([]byte(logs)))
+
+	// trim leading and trailing white space
+	logs = strings.TrimSpace(logs)
 
 	tdata := c.newTemplateData(r, struct {
 		Run  *otf.Run
 		Logs template.HTML
 	}{
 		Run:  run,
-		Logs: template.HTML(logStr),
+		Logs: template.HTML(logs),
 	})
 
 	if err := c.renderTemplate("plan_get.tmpl", w, tdata); err != nil {
@@ -198,33 +192,30 @@
 		return
 	}
 
-	logs, err := c.ApplyService.GetChunk(r.Context(), run.Apply.ID, otf.GetChunkOptions{})
-	if err != nil {
-		writeError(w, err.Error(), http.StatusInternalServerError)
-		return
-	}
-
-	// strip STX and ETX
-	logs = logs[1 : len(logs)-1]
+	chunk, err := c.ApplyService.GetChunk(r.Context(), run.Apply.ID(), otf.GetChunkOptions{})
+	if err != nil {
+		writeError(w, err.Error(), http.StatusInternalServerError)
+		return
+	}
 
 	// convert to string
-	logStr := string(logs)
-
-	// trim leading and trailing white space
-	logStr = strings.TrimSpace(logStr)
+	logs := string(chunk.Data)
+
+	// trim leading and trailing white space
+	logs = strings.TrimSpace(logs)
 
 	// convert ANSI escape sequences to HTML
-	logStr = string(term2html.Render([]byte(logStr)))
-
-	// trim leading and trailing white space
-	logStr = strings.TrimSpace(logStr)
+	logs = string(term2html.Render([]byte(logs)))
+
+	// trim leading and trailing white space
+	logs = strings.TrimSpace(logs)
 
 	tdata := c.newTemplateData(r, struct {
 		Run  *otf.Run
 		Logs template.HTML
 	}{
 		Run:  run,
-		Logs: template.HTML(logStr),
+		Logs: template.HTML(logs),
 	})
 
 	if err := c.renderTemplate("apply_get.tmpl", w, tdata); err != nil {
