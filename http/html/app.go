package html

import (
	"net/http"

	"github.com/go-logr/logr"
	"github.com/leg100/otf"
	otfhttp "github.com/leg100/otf/http"
	"github.com/r3labs/sse/v2"
)

const DefaultPathPrefix = "/"

// Application is the oTF web app.
type Application struct {
	// Static asset server
	staticServer http.FileSystem
	// oTF service accessors
	otf.Application
	// github oauth authorization
	oauth *githubOAuthApp
	// path prefix for all URLs
	pathPrefix string
	// view engine populates and renders templates
	*viewEngine
	// logger for logging messages
	logr.Logger
	// server-side-events server
	*sse.Server
}

// AddRoutes adds routes for the html web app.
func AddRoutes(logger logr.Logger, config Config, services otf.Application, router *otfhttp.Router) error {
	if config.DevMode {
		logger.Info("enabled developer mode")
	}
	views, err := newViewEngine(config.DevMode)
	if err != nil {
		return err
	}
	oauthApp, err := newGithubOAuthApp(config.Github)
	if err != nil {
		return err
	}

	// Setup SSE server
	sseServer := sse.New()
	// delegate responsibility to sse lib to create/delete streams
	sseServer.AutoStream = true
	// we don't use last-event-item functionality so turn it off
	sseServer.AutoReplay = false

	app := &Application{
		Application:  services,
		oauth:        oauthApp,
		staticServer: newStaticServer(config.DevMode),
		pathPrefix:   DefaultPathPrefix,
		viewEngine:   views,
		Logger:       logger,
		Server:       sseServer,
	}
	app.addRoutes(router)
	return nil
}

// AddRoutes adds application routes and middleware to an HTTP multiplexer.
func (app *Application) addRoutes(r *otfhttp.Router) {
	r.Handle("/", http.RedirectHandler("/organizations", http.StatusFound))

	// Static assets (JS, CSS, etc).
	r.PathPrefix("/static/").Handler(http.FileServer(app.staticServer)).Methods("GET")

	// Redirect paths with a trailing slash to path without, e.g. /runs/ ->
	// /runs. Uses an HTTP301.
	r.StrictSlash(true)

<<<<<<< HEAD
	r.GET("/login", app.loginHandler)
	r.GET("/github/login", app.oauth.requestHandler)
	r.GET(githubCallbackPath, app.githubLogin)

=======
	// routes that don't require authentication.
	r.Sub(func(r *otfhttp.Router) {
		r.GET("/login", app.loginHandler)
		// github routes
		r.Sub(func(r *otfhttp.Router) {
			r.GET("/github/login", app.oauth.requestHandler)
			r.GET(githubCallbackPath, app.githubLogin)
		})
	})
>>>>>>> 0c090d1f
	// routes that require authentication.
	r.Sub(func(r *otfhttp.Router) {
		r.Use((&authMiddleware{app}).authenticate)
		r.Use(setOrganization)

		r.PST("/logout", app.logoutHandler)
		r.GET("/profile", app.profileHandler)
		r.GET("/profile/sessions", app.sessionsHandler)
		r.PST("/profile/sessions/revoke", app.revokeSessionHandler)

		r.GET("/profile/tokens", app.tokensHandler)
		r.PST("/profile/tokens/delete", app.deleteTokenHandler)
		r.GET("/profile/tokens/new", app.newTokenHandler)
		r.PST("/profile/tokens/create", app.createTokenHandler)

		r.GET("/organizations/{organization_name}/agent-tokens", app.listAgentTokens)
		r.PST("/organizations/{organization_name}/agent-tokens/delete", app.deleteAgentToken)
		r.PST("/organizations/{organization_name}/agent-tokens/create", app.createAgentToken)
		r.GET("/organizations/{organization_name}/agent-tokens/new", app.newAgentToken)

		r.GET("/organizations", app.listOrganizations)
		r.GET("/organizations/{organization_name}", app.getOrganization)
		r.GET("/organizations/{organization_name}/edit", app.editOrganization)
		r.PST("/organizations/{organization_name}/update", app.updateOrganization)
		r.PST("/organizations/{organization_name}/delete", app.deleteOrganization)

		r.GET("/organizations/{organization_name}/workspaces", app.listWorkspaces)
		r.GET("/organizations/{organization_name}/workspaces/new", app.newWorkspace)
		r.PST("/organizations/{organization_name}/workspaces/create", app.createWorkspace)
		r.GET("/organizations/{organization_name}/workspaces/{workspace_name}", app.getWorkspace)
		r.GET("/organizations/{organization_name}/workspaces/{workspace_name}/edit", app.editWorkspace)
		r.PST("/organizations/{organization_name}/workspaces/{workspace_name}/update", app.updateWorkspace)
		r.PST("/organizations/{organization_name}/workspaces/{workspace_name}/delete", app.deleteWorkspace)
		r.PST("/organizations/{organization_name}/workspaces/{workspace_name}/lock", app.lockWorkspace)
		r.PST("/organizations/{organization_name}/workspaces/{workspace_name}/unlock", app.unlockWorkspace)

		r.GET("/organizations/{organization_name}/workspaces/{workspace_name}/watch", app.watchWorkspace)
		r.GET("/organizations/{organization_name}/workspaces/{workspace_name}/runs", app.listRuns)
		r.GET("/organizations/{organization_name}/workspaces/{workspace_name}/runs/new", app.newRun)
		r.PST("/organizations/{organization_name}/workspaces/{workspace_name}/runs/create", app.createRun)
		r.GET("/organizations/{organization_name}/workspaces/{workspace_name}/runs/{run_id}", app.getRun)
		r.GET("/organizations/{organization_name}/workspaces/{workspace_name}/runs/{run_id}/tail", app.tailRun)
		r.PST("/organizations/{organization_name}/workspaces/{workspace_name}/runs/{run_id}/delete", app.deleteRun)
		r.PST("/organizations/{organization_name}/workspaces/{workspace_name}/runs/{run_id}/cancel", app.cancelRun)

		// this handles the link the terraform CLI shows during a plan/apply.
		r.GET("/app/{organization_name}/{workspace_name}/runs/{run_id}", app.getRun)

		// terraform login opens a browser to this page
		r.GET("/app/settings/tokens", app.tokensHandler)
	})
}<|MERGE_RESOLUTION|>--- conflicted
+++ resolved
@@ -74,12 +74,6 @@
 	// /runs. Uses an HTTP301.
 	r.StrictSlash(true)
 
-<<<<<<< HEAD
-	r.GET("/login", app.loginHandler)
-	r.GET("/github/login", app.oauth.requestHandler)
-	r.GET(githubCallbackPath, app.githubLogin)
-
-=======
 	// routes that don't require authentication.
 	r.Sub(func(r *otfhttp.Router) {
 		r.GET("/login", app.loginHandler)
@@ -89,7 +83,7 @@
 			r.GET(githubCallbackPath, app.githubLogin)
 		})
 	})
->>>>>>> 0c090d1f
+
 	// routes that require authentication.
 	r.Sub(func(r *otfhttp.Router) {
 		r.Use((&authMiddleware{app}).authenticate)
