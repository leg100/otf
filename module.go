--- conflicted
+++ resolved
@@ -25,99 +25,6 @@
 	organization string      // Module belongs to an organization
 	repo         *Connection // Module optionally connected to vcs repo
 	status       ModuleStatus
-<<<<<<< HEAD
-=======
-	versions     SortedModuleVersions
-}
-
-func NewModule(opts CreateModuleOptions) *Module {
-	return &Module{
-		id:           NewID("mod"),
-		createdAt:    CurrentTimestamp(),
-		updatedAt:    CurrentTimestamp(),
-		name:         opts.Name,
-		provider:     opts.Provider,
-		status:       ModuleStatusPending,
-		organization: opts.Organization,
-	}
-}
-
-func (m *Module) ID() string                     { return m.id }
-func (m *Module) CreatedAt() time.Time           { return m.createdAt }
-func (m *Module) UpdatedAt() time.Time           { return m.updatedAt }
-func (m *Module) Name() string                   { return m.name }
-func (m *Module) Provider() string               { return m.provider }
-func (m *Module) Repo() *Connection              { return m.repo }
-func (m *Module) Status() ModuleStatus           { return m.status }
-func (m *Module) Versions() SortedModuleVersions { return m.versions }
-func (m *Module) Latest() *ModuleVersion         { return m.versions.latest() }
-func (m *Module) Organization() string           { return m.organization }
-
-func (m *Module) UpdateStatus(status ModuleStatus) { m.status = status }
-
-func (m *Module) AddConnection(conn *Connection) {
-	m.repo = conn
-}
-
-// Add adds a version to a module's list of versions
-func (m *Module) Add(modver *ModuleVersion) {
-	m.versions = m.versions.add(modver)
-}
-
-// Version returns the specified module version. If the empty string, then the
-// latest version is returned. If there is no matching version or no versions at
-// all then nil is returned.
-func (m *Module) Version(version string) *ModuleVersion {
-	if version == "" {
-		return m.versions.latest()
-	}
-	for _, v := range m.versions {
-		if v.version == version {
-			return v
-		}
-	}
-	return nil
-}
-
-func (m *Module) MarshalLog() any {
-	return struct {
-		ID           string `json:"id"`
-		Organization string `json:"organization"`
-		Name         string `json:"name"`
-		Provider     string `json:"provider"`
-	}{
-		ID:           m.id,
-		Organization: m.organization,
-		Name:         m.name,
-		Provider:     m.provider,
-	}
-}
-
-// NextModuleStatus determines a new module status based on current module status
-// and the version status (effectively a finite state machine calculating the next
-// state to transition to).
-func NextModuleStatus(current ModuleStatus, versionStatus ModuleVersionStatus) ModuleStatus {
-	switch current {
-	case ModuleStatusSetupComplete:
-		// once setup is complete, it's complete
-		return current
-	case ModuleStatusPending, ModuleStatusNoVersionTags, ModuleStatusSetupFailed:
-		switch versionStatus {
-		case ModuleVersionStatusOk:
-			// A single ok module version is sufficient to deem a module's setup "complete".
-			return ModuleStatusSetupComplete
-		case ModuleVersionStatusPending:
-			return current
-		default:
-			// assume all other module version statuses are failures
-			return ModuleStatusSetupFailed
-		}
-	default:
-		// shouldn't reach here but we'll return current status rather than make the
-		// caller have to deal with an error
-		return current
-	}
->>>>>>> db6a9c00
 }
 
 type ModuleService interface {
@@ -190,112 +97,4 @@
 		*Pagination
 		Items []*Module
 	}
-<<<<<<< HEAD
-)
-=======
-)
-
-// SortedModuleVersions is a list of module versions belonging to module, sorted
-// by their semantic version, oldest version first
-type SortedModuleVersions []*ModuleVersion
-
-// add adds a module version and returns the new list in sorted order
-func (l SortedModuleVersions) add(modver *ModuleVersion) SortedModuleVersions {
-	newl := append(l, modver)
-	sort.Sort(newl)
-	return newl
-}
-
-// LatestVersion returns the latest ok version
-func (l SortedModuleVersions) latest() *ModuleVersion {
-	for i := len(l) - 1; i >= 0; i-- {
-		if l[i].Status() == ModuleVersionStatusOk {
-			return l[i]
-		}
-	}
-	return nil
-}
-
-func (l SortedModuleVersions) Len() int { return len(l) }
-func (l SortedModuleVersions) Swap(i, j int) {
-	l[i], l[j] = l[j], l[i]
-}
-
-func (l SortedModuleVersions) Less(i, j int) bool {
-	cmp := semver.Compare(l[i].version, l[j].version)
-	if cmp != 0 {
-		return cmp < 0
-	}
-	return l[i].version < l[j].version
-}
-
-// ModuleRow is a row from a database query for modules.
-type ModuleRow struct {
-	ModuleID         pgtype.Text            `json:"module_id"`
-	CreatedAt        pgtype.Timestamptz     `json:"created_at"`
-	UpdatedAt        pgtype.Timestamptz     `json:"updated_at"`
-	Name             pgtype.Text            `json:"name"`
-	Provider         pgtype.Text            `json:"provider"`
-	Status           pgtype.Text            `json:"status"`
-	OrganizationName pgtype.Text            `json:"organization_name"`
-	ModuleConnection *pggen.RepoConnections `json:"module_connection"`
-	Webhook          *pggen.Webhooks        `json:"webhook"`
-	Versions         []pggen.ModuleVersions `json:"versions"`
-}
-
-// UnmarshalModuleRow unmarshals a database row into a module
-func UnmarshalModuleRow(row ModuleRow) *Module {
-	module := &Module{
-		id:           row.ModuleID.String,
-		createdAt:    row.CreatedAt.Time.UTC(),
-		updatedAt:    row.UpdatedAt.Time.UTC(),
-		name:         row.Name.String,
-		provider:     row.Provider.String,
-		status:       ModuleStatus(row.Status.String),
-		organization: row.OrganizationName.String,
-	}
-	if row.ModuleConnection != nil {
-		module.repo = &Connection{
-			VCSProviderID: row.ModuleConnection.VCSProviderID.String,
-			WebhookID:     row.Webhook.WebhookID.Bytes,
-			Identifier:    row.Webhook.Identifier.String,
-		}
-	}
-	for _, version := range row.Versions {
-		module.Add(UnmarshalModuleVersionRow(ModuleVersionRow(version)))
-	}
-	return module
-}
-
-// ListModuleRepositories wraps the ListRepositories endpoint, returning only
-// those repositories with a name matching the format
-// '<something>-<provider>-<module>'.
-//
-// NOTE: no pagination is performed, only matching results from the first page
-// are retrieved
-func ListModuleRepositories(ctx context.Context, app Application, providerID string) ([]cloud.Repo, error) {
-	client, err := app.GetVCSClient(ctx, providerID)
-	if err != nil {
-		return nil, err
-	}
-
-	list, err := client.ListRepositories(ctx, cloud.ListRepositoriesOptions{
-		PageSize: MaxPageSize,
-	})
-	if err != nil {
-		return nil, err
-	}
-	var filtered []cloud.Repo
-	for _, repo := range list {
-		_, name, found := strings.Cut(repo.Identifier, "/")
-		if !found {
-			return nil, fmt.Errorf("malformed identifier: %s", repo.Identifier)
-		}
-		parts := strings.SplitN(name, "-", 3)
-		if len(parts) >= 3 {
-			filtered = append(filtered, repo)
-		}
-	}
-	return filtered, nil
-}
->>>>>>> db6a9c00
+)