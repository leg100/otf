--- conflicted
+++ resolved
@@ -38,13 +38,9 @@
 	}
 
 	service struct {
-<<<<<<< HEAD
-		renderer       otf.Renderer
-		authenticators []authenticator
-=======
+
 		renderer       html.Renderer
 		authenticators []*authenticator
->>>>>>> 98f00cdb
 	}
 
 	Options struct {
