package otf

import (
<<<<<<< HEAD
	"github.com/leg100/otf/http/jsonapi"
=======
	"github.com/leg100/otf/http/dto"
>>>>>>> 9e9f7425
	"github.com/leg100/otf/sql/pggen"
)

func UnmarshalOrganizationDBResult(result pggen.Organizations) (*Organization, error) {
	org := Organization{
		ID: result.OrganizationID,
		Timestamps: Timestamps{
			CreatedAt: result.CreatedAt.Local(),
			UpdatedAt: result.UpdatedAt.Local(),
		},
		name:            result.Name,
		sessionRemember: result.SessionRemember,
		sessionTimeout:  result.SessionTimeout,
	}

	return &org, nil
}

<<<<<<< HEAD
func UmarshalOrganizationJSONAPI(model *jsonapi.Organization) *Organization {
	return &Organization{
		ID:              model.ExternalID,
		name:            model.Name,
		sessionRemember: model.SessionRemember,
		sessionTimeout:  model.SessionTimeout,
=======
func UnmarshalOrganizationJSONAPI(model *dto.Organization) *Organization {
	return &Organization{
		ID:              model.ExternalID,
		Name:            model.Name,
		SessionRemember: model.SessionRemember,
		SessionTimeout:  model.SessionTimeout,
>>>>>>> 9e9f7425
	}
}<|MERGE_RESOLUTION|>--- conflicted
+++ resolved
@@ -1,11 +1,7 @@
 package otf
 
 import (
-<<<<<<< HEAD
-	"github.com/leg100/otf/http/jsonapi"
-=======
 	"github.com/leg100/otf/http/dto"
->>>>>>> 9e9f7425
 	"github.com/leg100/otf/sql/pggen"
 )
 
@@ -24,20 +20,11 @@
 	return &org, nil
 }
 
-<<<<<<< HEAD
-func UmarshalOrganizationJSONAPI(model *jsonapi.Organization) *Organization {
+func UnmarshalOrganizationJSONAPI(model *dto.Organization) *Organization {
 	return &Organization{
 		ID:              model.ExternalID,
 		name:            model.Name,
 		sessionRemember: model.SessionRemember,
 		sessionTimeout:  model.SessionTimeout,
-=======
-func UnmarshalOrganizationJSONAPI(model *dto.Organization) *Organization {
-	return &Organization{
-		ID:              model.ExternalID,
-		Name:            model.Name,
-		SessionRemember: model.SessionRemember,
-		SessionTimeout:  model.SessionTimeout,
->>>>>>> 9e9f7425
 	}
 }