--- conflicted
+++ resolved
@@ -11,12 +11,9 @@
 	"github.com/leg100/otf/orgcreator"
 	"github.com/leg100/otf/run"
 	"github.com/leg100/otf/state"
-<<<<<<< HEAD
 	"github.com/leg100/otf/tags"
-=======
 	"github.com/leg100/otf/tokens"
 	"github.com/leg100/otf/variable"
->>>>>>> 61e4e61f
 	"github.com/leg100/otf/workspace"
 	"github.com/leg100/surl"
 )
@@ -30,14 +27,11 @@
 		orgcreator.OrganizationCreatorService
 		state.StateService
 		workspace.WorkspaceService
-<<<<<<< HEAD
 		tags.TagService
-=======
 		configversion.ConfigurationVersionService
 		auth.AuthService
 		tokens.TokensService
 		variable.VariableService
->>>>>>> 61e4e61f
 
 		marshaler
 		otf.Verifier // for verifying signed urls
@@ -51,10 +45,7 @@
 		orgcreator.OrganizationCreatorService
 		state.StateService
 		workspace.WorkspaceService
-<<<<<<< HEAD
 		tags.TagService
-		otf.Signer
-=======
 		configversion.ConfigurationVersionService
 		auth.AuthService
 		tokens.TokensService
@@ -63,31 +54,22 @@
 		*surl.Signer
 
 		MaxConfigSize int64
->>>>>>> 61e4e61f
 	}
 )
 
 func New(opts Options) *api {
 	return &api{
-<<<<<<< HEAD
-		OrganizationService:        opts.OrganizationService,
-		OrganizationCreatorService: opts.OrganizationCreatorService,
-		WorkspaceService:           opts.WorkspaceService,
-		RunService:                 opts.RunService,
-		StateService:               opts.StateService,
-		TagService:                 opts.TagService,
-=======
 		OrganizationService:         opts.OrganizationService,
 		OrganizationCreatorService:  opts.OrganizationCreatorService,
 		WorkspaceService:            opts.WorkspaceService,
 		RunService:                  opts.RunService,
 		StateService:                opts.StateService,
+		TagService:                  opts.TagService,
 		ConfigurationVersionService: opts.ConfigurationVersionService,
 		AuthService:                 opts.AuthService,
 		Verifier:                    opts.Signer,
 		TokensService:               opts.TokensService,
 		VariableService:             opts.VariableService,
->>>>>>> 61e4e61f
 		marshaler: &jsonapiMarshaler{
 			OrganizationService: opts.OrganizationService,
 			WorkspaceService:    opts.WorkspaceService,
@@ -105,13 +87,10 @@
 	a.addRunHandlers(r)
 	a.addWorkspaceHandlers(r)
 	a.addStateHandlers(r)
-<<<<<<< HEAD
 	a.addTagHandlers(r)
-=======
 	a.addConfigHandlers(r)
 	a.addUserHandlers(r)
 	a.addTeamHandlers(r)
 	a.addVariableHandlers(r)
 	a.addTokenHandlers(r)
->>>>>>> 61e4e61f
 }