version: "2"
# global overrides used by multiple tables
overrides:
  go:
    overrides:
      - db_type: "pg_catalog.bool"
        go_type:
          import: "github.com/jackc/pgx/v5/pgtype"
          type: "Bool"
      - db_type: "bool"
        go_type:
          import: "github.com/jackc/pgx/v5/pgtype"
          type: "Bool"
      - db_type: "pg_catalog.int4"
        go_type:
          import: "github.com/jackc/pgx/v5/pgtype"
          type: "Int4"
      - db_type: "pg_catalog.int8"
        go_type:
          import: "github.com/jackc/pgx/v5/pgtype"
          type: "Int8"
      - db_type: "text"
        go_type:
          import: "github.com/jackc/pgx/v5/pgtype"
          type: "Text"
      - column: "workspaces.workspace_id"
        go_type:
          import: "github.com/leg100/otf/internal/resource"
          type: "ID"
      - column: "workspaces.agent_pool_id"
        go_type:
          import: "github.com/leg100/otf/internal/resource"
          type: "ID"
          pointer: true
      - column: "teams.team_id"
        go_type:
          import: "github.com/leg100/otf/internal/resource"
          type: "ID"
      - column: "repo_connections.vcs_provider_id"
        go_type:
          import: "github.com/leg100/otf/internal/resource"
          type: "ID"
      - column: "ingress_attributes.configuration_version_id"
        go_type:
          import: "github.com/leg100/otf/internal/resource"
          type: "ID"
      - column: "runs.workspace_id"
        go_type:
          import: "github.com/leg100/otf/internal/resource"
          type: "ID"
      - db_type: "ingress_attributes"
        go_type:
          type: IngressAttributeModel
          pointer: true
    rename:
      ingress_attribute: IngressAttributeModel
sql:
<<<<<<< HEAD
  - engine: "postgresql"
    queries: "./internal/sql/queries"
    schema: "./internal/sql/migrations"
    gen:
      go:
        package: "sqlc"
        out: "./internal/sql/sqlc"
        sql_package: "pgx/v5"
        overrides:
          - db_type: "pg_catalog.bool"
            go_type:
              import: "github.com/jackc/pgx/v5/pgtype"
              type: "Bool"
          - db_type: "bool"
            go_type:
              import: "github.com/jackc/pgx/v5/pgtype"
              type: "Bool"
          - db_type: "pg_catalog.int4"
            go_type:
              import: "github.com/jackc/pgx/v5/pgtype"
              type: "Int4"
          - db_type: "pg_catalog.int8"
            go_type:
              import: "github.com/jackc/pgx/v5/pgtype"
              type: "Int8"
          - db_type: "text"
            go_type:
              import: "github.com/jackc/pgx/v5/pgtype"
              type: "Text"
          - db_type: "report"
            go_type:
              type: "Report"
              pointer: true
          - db_type: "variables"
            go_type:
              type: "Variable"
          - db_type: "ingress_attributes"
            go_type:
              type: "IngressAttribute"
              pointer: true
          - db_type: "run_variables"
            go_type:
              type: "RunVariable"
          - db_type: "teams"
            go_type:
              type: "Team"
          - db_type: "github_apps"
            go_type:
              type: "GithubApp"
              pointer: true
          - db_type: "github_app_installs"
            go_type:
              type: "GithubAppInstall"
              pointer: true
          - db_type: "module_versions"
            go_type:
              type: "ModuleVersion"
          - db_type: "run_status_timestamps"
            go_type:
              type: "RunStatusTimestamp"
          - db_type: "phase_status_timestamps"
            go_type:
              type: "PhaseStatusTimestamp"
          - db_type: "configuration_version_status_timestamps"
            go_type:
              type: "ConfigurationVersionStatusTimestamp"
          - db_type: "state_version_outputs"
            go_type:
              type: "StateVersionOutput"
          - db_type: "agent_pools"
            go_type:
              type: "AgentPool"
              pointer: true
          - db_type: "workspace_permissions"
            go_type:
              type: "WorkspacePermission"
          - column: "agent_pools.agent_pool_id"
            go_type:
              import: "github.com/leg100/otf/internal/resource"
              type: "ID"
          - column: "agent_pools.name"
            go_type:
              import: "github.com/leg100/otf/internal/organization"
              type: "Name"
          - column: "agent_pool_allowed_workspaces.agent_pool_id"
            go_type:
              import: "github.com/leg100/otf/internal/resource"
              type: "ID"
          - column: "agent_pool_allowed_workspaces.workspace_id"
            go_type:
              import: "github.com/leg100/otf/internal/resource"
              type: "ID"
          - column: "agent_tokens.agent_token_id"
            go_type:
              import: "github.com/leg100/otf/internal/resource"
              type: "ID"
          - column: "agent_tokens.agent_pool_id"
            go_type:
              import: "github.com/leg100/otf/internal/resource"
              type: "ID"
          - column: "applies.run_id"
            go_type:
              import: "github.com/leg100/otf/internal/resource"
              type: "ID"
          - column: "configuration_version_status_timestamps.configuration_version_id"
            go_type:
              import: "github.com/leg100/otf/internal/resource"
              type: "ID"
          - column: "configuration_versions.configuration_version_id"
            go_type:
              import: "github.com/leg100/otf/internal/resource"
              type: "ID"
          - column: "configuration_versions.workspace_id"
            go_type:
              import: "github.com/leg100/otf/internal/resource"
              type: "ID"
          - column: "github_app_installs.vcs_provider_id"
            go_type:
              import: "github.com/leg100/otf/internal/resource"
              type: "ID"
          - column: "ingress_attributes.configuration_version_id"
            go_type:
              import: "github.com/leg100/otf/internal/resource"
              type: "ID"
          - column: "jobs.job_id"
            go_type:
              import: "github.com/leg100/otf/internal/resource"
              type: "ID"
          - column: "jobs.run_id"
            go_type:
              import: "github.com/leg100/otf/internal/resource"
              type: "ID"
          - column: "jobs.runner_id"
            go_type:
              import: "github.com/leg100/otf/internal/resource"
              type: "ID"
              pointer: true
          - column: "logs.run_id"
            go_type:
              import: "github.com/leg100/otf/internal/resource"
              type: "ID"
          - column: "logs.chunk_id"
            go_type:
              import: "github.com/leg100/otf/internal/resource"
              type: "ID"
          - column: "module_tarballs.module_version_id"
            go_type:
              import: "github.com/leg100/otf/internal/resource"
              type: "ID"
          - column: "module_versions.module_version_id"
            go_type:
              import: "github.com/leg100/otf/internal/resource"
              type: "ID"
          - column: "module_versions.module_id"
            go_type:
              import: "github.com/leg100/otf/internal/resource"
              type: "ID"
          - column: "modules.module_id"
            go_type:
              import: "github.com/leg100/otf/internal/resource"
              type: "ID"
          - column: "modules.organization_name"
            go_type:
              import: "github.com/leg100/otf/internal/organization"
              type: "Name"
          - column: "notification_configurations.notification_configuration_id"
            go_type:
              import: "github.com/leg100/otf/internal/resource"
              type: "ID"
          - column: "notification_configurations.workspace_id"
            go_type:
              import: "github.com/leg100/otf/internal/resource"
              type: "ID"
          - column: "organization_tokens.organization_token_id"
            go_type:
              import: "github.com/leg100/otf/internal/resource"
              type: "ID"
          - column: "organizations.organization_id"
            go_type:
              import: "github.com/leg100/otf/internal/resource"
              type: "ID"
          - column: "organizations.name"
            go_type:
              import: "github.com/leg100/otf/internal/organization"
              type: "Name"
          - column: "phase_status_timestamps.run_id"
            go_type:
              import: "github.com/leg100/otf/internal/resource"
              type: "ID"
          - column: "plans.run_id"
            go_type:
              import: "github.com/leg100/otf/internal/resource"
              type: "ID"
          - column: "repo_connections.module_id"
            go_type:
              import: "github.com/leg100/otf/internal/resource"
              type: "ID"
              pointer: true
          - column: "repo_connections.workspace_id"
            go_type:
              import: "github.com/leg100/otf/internal/resource"
              type: "ID"
              pointer: true
          - column: "repo_connections.vcs_provider_id"
            go_type:
              import: "github.com/leg100/otf/internal/resource"
              type: "ID"
          - column: "repohooks.vcs_provider_id"
            go_type:
              import: "github.com/leg100/otf/internal/resource"
              type: "ID"
          - column: "run_status_timestamps.run_id"
            go_type:
              import: "github.com/leg100/otf/internal/resource"
              type: "ID"
          - column: "run_variables.run_id"
            go_type:
              import: "github.com/leg100/otf/internal/resource"
              type: "ID"
          - column: "runs.run_id"
            go_type:
              import: "github.com/leg100/otf/internal/resource"
              type: "ID"
          - column: "runs.configuration_version_id"
            go_type:
              import: "github.com/leg100/otf/internal/resource"
              type: "ID"
          - column: "runs.workspace_id"
            go_type:
              import: "github.com/leg100/otf/internal/resource"
              type: "ID"
          - column: "runners.runner_id"
            go_type:
              import: "github.com/leg100/otf/internal/resource"
              type: "ID"
          - column: "runners.agent_pool_id"
            go_type:
              import: "github.com/leg100/otf/internal/resource"
              type: "ID"
              pointer: true
          - column: "state_version_outputs.state_version_output_id"
            go_type:
              import: "github.com/leg100/otf/internal/resource"
              type: "ID"
          - column: "state_version_outputs.state_version_id"
            go_type:
              import: "github.com/leg100/otf/internal/resource"
              type: "ID"
          - column: "state_versions.state_version_id"
            go_type:
              import: "github.com/leg100/otf/internal/resource"
              type: "ID"
          - column: "state_versions.workspace_id"
            go_type:
              import: "github.com/leg100/otf/internal/resource"
              type: "ID"
          - column: "tags.tag_id"
            go_type:
              import: "github.com/leg100/otf/internal/resource"
              type: "ID"
          - column: "team_memberships.team_id"
            go_type:
              import: "github.com/leg100/otf/internal/resource"
              type: "ID"
          - column: "team_tokens.team_token_id"
            go_type:
              import: "github.com/leg100/otf/internal/resource"
              type: "ID"
          - column: "team_tokens.team_id"
            go_type:
              import: "github.com/leg100/otf/internal/resource"
              type: "ID"
          - column: "teams.team_id"
            go_type:
              import: "github.com/leg100/otf/internal/resource"
              type: "ID"
          - column: "tokens.token_id"
            go_type:
              import: "github.com/leg100/otf/internal/resource"
              type: "ID"
          - column: "users.user_id"
            go_type:
              import: "github.com/leg100/otf/internal/resource"
              type: "ID"
          - column: "variable_set_variables.variable_set_id"
            go_type:
              import: "github.com/leg100/otf/internal/resource"
              type: "ID"
          - column: "variable_set_variables.variable_id"
            go_type:
              import: "github.com/leg100/otf/internal/resource"
              type: "ID"
          - column: "variable_set_workspaces.variable_set_id"
            go_type:
              import: "github.com/leg100/otf/internal/resource"
              type: "ID"
          - column: "variable_set_workspaces.workspace_id"
            go_type:
              import: "github.com/leg100/otf/internal/resource"
              type: "ID"
          - column: "variable_sets.variable_set_id"
            go_type:
              import: "github.com/leg100/otf/internal/resource"
              type: "ID"
          - column: "variable_sets.organization_name"
            go_type:
              import: "github.com/leg100/otf/internal/organization"
              type: "Name"
          - column: "variables.variable_id"
            go_type:
              import: "github.com/leg100/otf/internal/resource"
              type: "ID"
          - column: "vcs_providers.vcs_provider_id"
            go_type:
              import: "github.com/leg100/otf/internal/resource"
              type: "ID"
          - column: "vcs_providers.organization_name"
            go_type:
              import: "github.com/leg100/otf/internal/organization"
              type: "Name"
          - column: "workspaces.workspace_id"
            go_type:
              import: "github.com/leg100/otf/internal/resource"
              type: "ID"
          - column: "workspaces.agent_pool_id"
            go_type:
              import: "github.com/leg100/otf/internal/resource"
              type: "ID"
              pointer: true
          - column: "workspaces.current_state_version_id"
            go_type:
              import: "github.com/leg100/otf/internal/resource"
              type: "ID"
              pointer: true
          - column: "workspaces.lock_run_id"
            go_type:
              import: "github.com/leg100/otf/internal/resource"
              type: "ID"
              pointer: true
          - column: "workspaces.lock_user_id"
            go_type:
              import: "github.com/leg100/otf/internal/resource"
              type: "ID"
              pointer: true
          - column: "workspaces.latest_run_id"
            go_type:
              import: "github.com/leg100/otf/internal/resource"
              type: "ID"
              pointer: true
          - column: "workspaces.organization_name"
            go_type:
              import: "github.com/leg100/otf/internal/organization"
              type: "Name"
          - column: "workspace_permissions.workspace_id"
            go_type:
              import: "github.com/leg100/otf/internal/resource"
              type: "ID"
          - column: "workspace_permissions.team_id"
            go_type:
              import: "github.com/leg100/otf/internal/resource"
              type: "ID"
          - column: "workspace_tags.tag_id"
            go_type:
              import: "github.com/leg100/otf/internal/resource"
              type: "ID"
          - column: "workspace_tags.workspace_id"
            go_type:
              import: "github.com/leg100/otf/internal/resource"
              type: "ID"
          - column: "workspace_variables.workspace_id"
            go_type:
              import: "github.com/leg100/otf/internal/resource"
              type: "ID"
          - column: "workspace_variables.variable_id"
            go_type:
              import: "github.com/leg100/otf/internal/resource"
              type: "ID"
          - column: "organizations.name"
            go_type:
              import: "github.com/leg100/otf/internal/organization"
              type: "Name"
        initialisms:
          - "id"
          - "vcs"
          - "cli"
          - "url"
          - "sso"
          - "sha"
          - "html"
          - "json"
          - "hcl"
          - "ip"
=======
- engine: "postgresql"
  queries: "./internal/organization/queries.sql"
  schema: "./internal/sql/migrations"
  gen:
    go: &go
      out: "./internal/organization"
      sql_package: "pgx/v5"
      omit_unused_structs: true
      output_db_file_name: "sqlc.go"
      output_models_file_name: models.go
      emit_methods_with_db_argument: true
      initialisms: &initialisms
      - "id"
      - "vcs"
      - "cli"
      - "url"
      - "sso"
      - "sha"
      - "html"
      - "json"
      - "hcl"
      - "ip"
      rename:
        organization: Model
        organization_token: TokenModel
      overrides:
      - column: "organization_tokens.organization_token_id"
        go_type:
          import: "github.com/leg100/otf/internal/resource"
          type: "ID"
      - column: "organizations.organization_id"
        go_type:
          import: "github.com/leg100/otf/internal/resource"
          type: "ID"
- engine: "postgresql"
  queries: "./internal/workspace/queries.sql"
  schema: "./internal/sql/migrations"
  gen:
    go:
      <<: *go
      out: "./internal/workspace"
      omit_unused_structs: false
      rename:
        workspace: Model
        tag: TagModel
      overrides:
      - db_type: "workspace_permissions"
        go_type:
          type: "WorkspacePermission"
      - column: "tags.tag_id"
        go_type:
          import: "github.com/leg100/otf/internal/resource"
          type: "ID"
      - column: "workspaces.current_state_version_id"
        go_type:
          import: "github.com/leg100/otf/internal/resource"
          type: "ID"
          pointer: true
      - column: "workspaces.lock_run_id"
        go_type:
          import: "github.com/leg100/otf/internal/resource"
          type: "ID"
          pointer: true
      - column: "workspaces.lock_user_id"
        go_type:
          import: "github.com/leg100/otf/internal/resource"
          type: "ID"
          pointer: true
      - column: "workspaces.latest_run_id"
        go_type:
          import: "github.com/leg100/otf/internal/resource"
          type: "ID"
          pointer: true
      - column: "workspace_permissions.workspace_id"
        go_type:
          import: "github.com/leg100/otf/internal/resource"
          type: "ID"
      - column: "workspace_permissions.team_id"
        go_type:
          import: "github.com/leg100/otf/internal/resource"
          type: "ID"
      - column: "workspace_tags.tag_id"
        go_type:
          import: "github.com/leg100/otf/internal/resource"
          type: "ID"
      - column: "workspace_tags.workspace_id"
        go_type:
          import: "github.com/leg100/otf/internal/resource"
          type: "ID"
- engine: "postgresql"
  queries: "./internal/run/queries.sql"
  schema: "./internal/sql/migrations"
  gen:
    go:
      <<: *go
      out: "./internal/run"
      omit_unused_structs: false
      rename:
        run: Model
        phase: PhaseModel
        phase_status: PhaseStatusModel
        phase_status_timestamp: PhaseStatusTimestampModel
        run_status_timestamp: RunStatusTimestampModel
        variable: VariableModel
      overrides:
      - db_type: "report"
        go_type:
          type: "Report"
          pointer: true
      - db_type: "run_variables"
        go_type:
          type: "RunVariable"
      - db_type: "run_status_timestamps"
        go_type:
          type: "RunStatusTimestampModel"
      - db_type: "phase_status_timestamps"
        go_type:
          type: "PhaseStatusTimestampModel"
      - column: "applies.run_id"
        go_type:
          import: "github.com/leg100/otf/internal/resource"
          type: "ID"
      - column: "phase_status_timestamps.run_id"
        go_type:
          import: "github.com/leg100/otf/internal/resource"
          type: "ID"
      - column: "plans.run_id"
        go_type:
          import: "github.com/leg100/otf/internal/resource"
          type: "ID"
      - column: "run_status_timestamps.run_id"
        go_type:
          import: "github.com/leg100/otf/internal/resource"
          type: "ID"
      - column: "run_variables.run_id"
        go_type:
          import: "github.com/leg100/otf/internal/resource"
          type: "ID"
      - column: "runs.run_id"
        go_type:
          import: "github.com/leg100/otf/internal/resource"
          type: "ID"
      - column: "runs.configuration_version_id"
        go_type:
          import: "github.com/leg100/otf/internal/resource"
          type: "ID"
- engine: "postgresql"
  queries: "./internal/configversion/queries.sql"
  schema: "./internal/sql/migrations"
  gen:
    go:
      <<: *go
      out: "./internal/configversion"
      omit_unused_structs: false
      rename:
        configuration_version: Model
        configuration_version_status_timestamp: StatusTimestampModel
      overrides:
      - column: "configuration_version_status_timestamps.configuration_version_id"
        go_type:
          import: "github.com/leg100/otf/internal/resource"
          type: "ID"
      - column: "configuration_versions.configuration_version_id"
        go_type:
          import: "github.com/leg100/otf/internal/resource"
          type: "ID"
      - column: "configuration_versions.workspace_id"
        go_type:
          import: "github.com/leg100/otf/internal/resource"
          type: "ID"
      - db_type: "configuration_version_status_timestamps"
        go_type:
          type: StatusTimestampModel
- engine: "postgresql"
  queries: "./internal/notifications/queries.sql"
  schema: "./internal/sql/migrations"
  gen:
    go:
      <<: *go
      out: "./internal/notifications"
      omit_unused_structs: true
      rename:
        notification_configuration: ConfigModel
      overrides:
      - column: "notification_configurations.notification_configuration_id"
        go_type:
          import: "github.com/leg100/otf/internal/resource"
          type: "ID"
      - column: "notification_configurations.workspace_id"
        go_type:
          import: "github.com/leg100/otf/internal/resource"
          type: "ID"
- engine: "postgresql"
  queries: "./internal/user/queries.sql"
  schema: "./internal/sql/migrations"
  gen:
    go:
      <<: *go
      out: "./internal/user"
      omit_unused_structs: false
      rename:
        user: Model
      overrides:
      - column: "users.user_id"
        go_type:
          import: "github.com/leg100/otf/internal/resource"
          type: "ID"
      - db_type: "teams"
        go_type:
          type: "Team"
      - column: "tokens.token_id"
        go_type:
          import: "github.com/leg100/otf/internal/resource"
          type: "ID"
      - column: "team_memberships.team_id"
        go_type:
          import: "github.com/leg100/otf/internal/resource"
          type: "ID"
- engine: "postgresql"
  queries: "./internal/team/queries.sql"
  schema: "./internal/sql/migrations"
  gen:
    go:
      <<: *go
      out: "./internal/team"
      omit_unused_structs: true
      rename:
        team: Model
        token: TokenModel
      overrides:
      - column: "team_tokens.team_token_id"
        go_type:
          import: "github.com/leg100/otf/internal/resource"
          type: "ID"
      - column: "team_tokens.team_id"
        go_type:
          import: "github.com/leg100/otf/internal/resource"
          type: "ID"
- engine: "postgresql"
  queries: "./internal/repohooks/queries.sql"
  schema: "./internal/sql/migrations"
  gen:
    go:
      <<: *go
      out: "./internal/repohooks"
      omit_unused_structs: true
      rename:
      overrides:
      - column: "repohooks.vcs_provider_id"
        go_type:
          import: "github.com/leg100/otf/internal/resource"
          type: "ID"
      - column: "vcs_providers.vcs_provider_id"
        go_type:
          import: "github.com/leg100/otf/internal/resource"
          type: "ID"
- engine: "postgresql"
  queries: "./internal/github/queries.sql"
  schema: "./internal/sql/migrations"
  gen:
    go:
      <<: *go
      out: "./internal/github"
      omit_unused_structs: true
      rename:
      overrides:
      - column: "github_app_installs.vcs_provider_id"
        go_type:
          import: "github.com/leg100/otf/internal/resource"
          type: "ID"
- engine: "postgresql"
  queries: "./internal/connections/queries.sql"
  schema: "./internal/sql/migrations"
  gen:
    go:
      <<: *go
      out: "./internal/connections"
      omit_unused_structs: true
      rename:
      overrides:
      - column: "repo_connections.module_id"
        go_type:
          import: "github.com/leg100/otf/internal/resource"
          type: "ID"
          pointer: true
      - column: "repo_connections.workspace_id"
        go_type:
          import: "github.com/leg100/otf/internal/resource"
          type: "ID"
          pointer: true
      - column: "repo_connections.vcs_provider_id"
        go_type:
          import: "github.com/leg100/otf/internal/resource"
          type: "ID"
- engine: "postgresql"
  queries: "./internal/vcsprovider/queries.sql"
  schema: "./internal/sql/migrations"
  gen:
    go:
      <<: *go
      out: "./internal/vcsprovider"
      omit_unused_structs: false
      rename:
        vcs_provider: Model
      overrides:
      - column: "vcs_providers.vcs_provider_id"
        go_type:
          import: "github.com/leg100/otf/internal/resource"
          type: "ID"
      - db_type: "github_apps"
        go_type:
          type: "GithubApp"
          pointer: true
      - db_type: "github_app_installs"
        go_type:
          type: "GithubAppInstall"
          pointer: true
- engine: "postgresql"
  queries: "./internal/runner/queries.sql"
  schema: "./internal/sql/migrations"
  gen:
    go:
      <<: *go
      out: "./internal/runner"
      omit_unused_structs: true
      rename:
        runner: RunnerModel
        runner_status: RunnerStatusModel
        job: JobModel
        job_status: JobStatusModel
      overrides:
      - db_type: "agent_pools"
        go_type:
          type: "AgentPool"
          pointer: true
      - column: "agent_pools.agent_pool_id"
        go_type:
          import: "github.com/leg100/otf/internal/resource"
          type: "ID"
      - column: "agent_pool_allowed_workspaces.agent_pool_id"
        go_type:
          import: "github.com/leg100/otf/internal/resource"
          type: "ID"
      - column: "agent_pool_allowed_workspaces.workspace_id"
        go_type:
          import: "github.com/leg100/otf/internal/resource"
          type: "ID"
      - column: "agent_tokens.agent_token_id"
        go_type:
          import: "github.com/leg100/otf/internal/resource"
          type: "ID"
      - column: "agent_tokens.agent_pool_id"
        go_type:
          import: "github.com/leg100/otf/internal/resource"
          type: "ID"
      - column: "jobs.job_id"
        go_type:
          import: "github.com/leg100/otf/internal/resource"
          type: "ID"
      - column: "jobs.run_id"
        go_type:
          import: "github.com/leg100/otf/internal/resource"
          type: "ID"
      - column: "jobs.runner_id"
        go_type:
          import: "github.com/leg100/otf/internal/resource"
          type: "ID"
          pointer: true
      - column: "runners.runner_id"
        go_type:
          import: "github.com/leg100/otf/internal/resource"
          type: "ID"
      - column: "runners.agent_pool_id"
        go_type:
          import: "github.com/leg100/otf/internal/resource"
          type: "ID"
          pointer: true
- engine: "postgresql"
  queries: "./internal/state/queries.sql"
  schema: "./internal/sql/migrations"
  gen:
    go:
      <<: *go
      out: "./internal/state"
      omit_unused_structs: true
      rename:
      overrides:
      - db_type: "state_version_outputs"
        go_type:
          type: "StateVersionOutput"
      - column: "state_version_outputs.state_version_output_id"
        go_type:
          import: "github.com/leg100/otf/internal/resource"
          type: "ID"
      - column: "state_version_outputs.state_version_id"
        go_type:
          import: "github.com/leg100/otf/internal/resource"
          type: "ID"
      - column: "state_versions.state_version_id"
        go_type:
          import: "github.com/leg100/otf/internal/resource"
          type: "ID"
      - column: "state_versions.workspace_id"
        go_type:
          import: "github.com/leg100/otf/internal/resource"
          type: "ID"
- engine: "postgresql"
  queries: "./internal/releases/queries.sql"
  schema: "./internal/sql/migrations"
  gen:
    go:
      <<: *go
      out: "./internal/releases"
      omit_unused_structs: true
      rename:
- engine: "postgresql"
  queries: "./internal/logs/queries.sql"
  schema: "./internal/sql/migrations"
  gen:
    go:
      <<: *go
      out: "./internal/logs"
      omit_unused_structs: true
      rename:
      overrides:
      - column: "logs.run_id"
        go_type:
          import: "github.com/leg100/otf/internal/resource"
          type: "ID"
      - column: "logs.chunk_id"
        go_type:
          import: "github.com/leg100/otf/internal/resource"
          type: "ID"
- engine: "postgresql"
  queries: "./internal/variable/queries.sql"
  schema: "./internal/sql/migrations"
  gen:
    go:
      <<: *go
      out: "./internal/variable"
      omit_unused_structs: true
      rename:
        variable: VariableModel
        variable_category: VariableCategoryModel
        variable_set: VariableSetModel
        workspace_variable: WorkspaceVariableModel
      overrides:
      - db_type: "variables"
        go_type:
          type: VariableModel
      - column: "variable_set_variables.variable_set_id"
        go_type:
          import: "github.com/leg100/otf/internal/resource"
          type: "ID"
      - column: "variable_set_variables.variable_id"
        go_type:
          import: "github.com/leg100/otf/internal/resource"
          type: "ID"
      - column: "variable_set_workspaces.variable_set_id"
        go_type:
          import: "github.com/leg100/otf/internal/resource"
          type: "ID"
      - column: "variable_set_workspaces.workspace_id"
        go_type:
          import: "github.com/leg100/otf/internal/resource"
          type: "ID"
      - column: "variable_sets.variable_set_id"
        go_type:
          import: "github.com/leg100/otf/internal/resource"
          type: "ID"
      - column: "variables.variable_id"
        go_type:
          import: "github.com/leg100/otf/internal/resource"
          type: "ID"
      - column: "workspace_variables.workspace_id"
        go_type:
          import: "github.com/leg100/otf/internal/resource"
          type: "ID"
      - column: "workspace_variables.variable_id"
        go_type:
          import: "github.com/leg100/otf/internal/resource"
          type: "ID"
- engine: "postgresql"
  queries: "./internal/module/queries.sql"
  schema: "./internal/sql/migrations"
  gen:
    go:
      <<: *go
      out: "./internal/module"
      omit_unused_structs: true
      rename:
        module_version: ModuleVersionModel
        module: ModuleModel
      overrides:
      - column: "module_tarballs.module_version_id"
        go_type:
          import: "github.com/leg100/otf/internal/resource"
          type: "ID"
      - db_type: "module_versions"
        go_type:
          type: "ModuleVersionModel"
      - column: "module_versions.module_version_id"
        go_type:
          import: "github.com/leg100/otf/internal/resource"
          type: "ID"
      - column: "module_versions.module_id"
        go_type:
          import: "github.com/leg100/otf/internal/resource"
          type: "ID"
      - column: "modules.module_id"
        go_type:
          import: "github.com/leg100/otf/internal/resource"
          type: "ID"
>>>>>>> a55ffb56
<|MERGE_RESOLUTION|>--- conflicted
+++ resolved
@@ -55,400 +55,6 @@
     rename:
       ingress_attribute: IngressAttributeModel
 sql:
-<<<<<<< HEAD
-  - engine: "postgresql"
-    queries: "./internal/sql/queries"
-    schema: "./internal/sql/migrations"
-    gen:
-      go:
-        package: "sqlc"
-        out: "./internal/sql/sqlc"
-        sql_package: "pgx/v5"
-        overrides:
-          - db_type: "pg_catalog.bool"
-            go_type:
-              import: "github.com/jackc/pgx/v5/pgtype"
-              type: "Bool"
-          - db_type: "bool"
-            go_type:
-              import: "github.com/jackc/pgx/v5/pgtype"
-              type: "Bool"
-          - db_type: "pg_catalog.int4"
-            go_type:
-              import: "github.com/jackc/pgx/v5/pgtype"
-              type: "Int4"
-          - db_type: "pg_catalog.int8"
-            go_type:
-              import: "github.com/jackc/pgx/v5/pgtype"
-              type: "Int8"
-          - db_type: "text"
-            go_type:
-              import: "github.com/jackc/pgx/v5/pgtype"
-              type: "Text"
-          - db_type: "report"
-            go_type:
-              type: "Report"
-              pointer: true
-          - db_type: "variables"
-            go_type:
-              type: "Variable"
-          - db_type: "ingress_attributes"
-            go_type:
-              type: "IngressAttribute"
-              pointer: true
-          - db_type: "run_variables"
-            go_type:
-              type: "RunVariable"
-          - db_type: "teams"
-            go_type:
-              type: "Team"
-          - db_type: "github_apps"
-            go_type:
-              type: "GithubApp"
-              pointer: true
-          - db_type: "github_app_installs"
-            go_type:
-              type: "GithubAppInstall"
-              pointer: true
-          - db_type: "module_versions"
-            go_type:
-              type: "ModuleVersion"
-          - db_type: "run_status_timestamps"
-            go_type:
-              type: "RunStatusTimestamp"
-          - db_type: "phase_status_timestamps"
-            go_type:
-              type: "PhaseStatusTimestamp"
-          - db_type: "configuration_version_status_timestamps"
-            go_type:
-              type: "ConfigurationVersionStatusTimestamp"
-          - db_type: "state_version_outputs"
-            go_type:
-              type: "StateVersionOutput"
-          - db_type: "agent_pools"
-            go_type:
-              type: "AgentPool"
-              pointer: true
-          - db_type: "workspace_permissions"
-            go_type:
-              type: "WorkspacePermission"
-          - column: "agent_pools.agent_pool_id"
-            go_type:
-              import: "github.com/leg100/otf/internal/resource"
-              type: "ID"
-          - column: "agent_pools.name"
-            go_type:
-              import: "github.com/leg100/otf/internal/organization"
-              type: "Name"
-          - column: "agent_pool_allowed_workspaces.agent_pool_id"
-            go_type:
-              import: "github.com/leg100/otf/internal/resource"
-              type: "ID"
-          - column: "agent_pool_allowed_workspaces.workspace_id"
-            go_type:
-              import: "github.com/leg100/otf/internal/resource"
-              type: "ID"
-          - column: "agent_tokens.agent_token_id"
-            go_type:
-              import: "github.com/leg100/otf/internal/resource"
-              type: "ID"
-          - column: "agent_tokens.agent_pool_id"
-            go_type:
-              import: "github.com/leg100/otf/internal/resource"
-              type: "ID"
-          - column: "applies.run_id"
-            go_type:
-              import: "github.com/leg100/otf/internal/resource"
-              type: "ID"
-          - column: "configuration_version_status_timestamps.configuration_version_id"
-            go_type:
-              import: "github.com/leg100/otf/internal/resource"
-              type: "ID"
-          - column: "configuration_versions.configuration_version_id"
-            go_type:
-              import: "github.com/leg100/otf/internal/resource"
-              type: "ID"
-          - column: "configuration_versions.workspace_id"
-            go_type:
-              import: "github.com/leg100/otf/internal/resource"
-              type: "ID"
-          - column: "github_app_installs.vcs_provider_id"
-            go_type:
-              import: "github.com/leg100/otf/internal/resource"
-              type: "ID"
-          - column: "ingress_attributes.configuration_version_id"
-            go_type:
-              import: "github.com/leg100/otf/internal/resource"
-              type: "ID"
-          - column: "jobs.job_id"
-            go_type:
-              import: "github.com/leg100/otf/internal/resource"
-              type: "ID"
-          - column: "jobs.run_id"
-            go_type:
-              import: "github.com/leg100/otf/internal/resource"
-              type: "ID"
-          - column: "jobs.runner_id"
-            go_type:
-              import: "github.com/leg100/otf/internal/resource"
-              type: "ID"
-              pointer: true
-          - column: "logs.run_id"
-            go_type:
-              import: "github.com/leg100/otf/internal/resource"
-              type: "ID"
-          - column: "logs.chunk_id"
-            go_type:
-              import: "github.com/leg100/otf/internal/resource"
-              type: "ID"
-          - column: "module_tarballs.module_version_id"
-            go_type:
-              import: "github.com/leg100/otf/internal/resource"
-              type: "ID"
-          - column: "module_versions.module_version_id"
-            go_type:
-              import: "github.com/leg100/otf/internal/resource"
-              type: "ID"
-          - column: "module_versions.module_id"
-            go_type:
-              import: "github.com/leg100/otf/internal/resource"
-              type: "ID"
-          - column: "modules.module_id"
-            go_type:
-              import: "github.com/leg100/otf/internal/resource"
-              type: "ID"
-          - column: "modules.organization_name"
-            go_type:
-              import: "github.com/leg100/otf/internal/organization"
-              type: "Name"
-          - column: "notification_configurations.notification_configuration_id"
-            go_type:
-              import: "github.com/leg100/otf/internal/resource"
-              type: "ID"
-          - column: "notification_configurations.workspace_id"
-            go_type:
-              import: "github.com/leg100/otf/internal/resource"
-              type: "ID"
-          - column: "organization_tokens.organization_token_id"
-            go_type:
-              import: "github.com/leg100/otf/internal/resource"
-              type: "ID"
-          - column: "organizations.organization_id"
-            go_type:
-              import: "github.com/leg100/otf/internal/resource"
-              type: "ID"
-          - column: "organizations.name"
-            go_type:
-              import: "github.com/leg100/otf/internal/organization"
-              type: "Name"
-          - column: "phase_status_timestamps.run_id"
-            go_type:
-              import: "github.com/leg100/otf/internal/resource"
-              type: "ID"
-          - column: "plans.run_id"
-            go_type:
-              import: "github.com/leg100/otf/internal/resource"
-              type: "ID"
-          - column: "repo_connections.module_id"
-            go_type:
-              import: "github.com/leg100/otf/internal/resource"
-              type: "ID"
-              pointer: true
-          - column: "repo_connections.workspace_id"
-            go_type:
-              import: "github.com/leg100/otf/internal/resource"
-              type: "ID"
-              pointer: true
-          - column: "repo_connections.vcs_provider_id"
-            go_type:
-              import: "github.com/leg100/otf/internal/resource"
-              type: "ID"
-          - column: "repohooks.vcs_provider_id"
-            go_type:
-              import: "github.com/leg100/otf/internal/resource"
-              type: "ID"
-          - column: "run_status_timestamps.run_id"
-            go_type:
-              import: "github.com/leg100/otf/internal/resource"
-              type: "ID"
-          - column: "run_variables.run_id"
-            go_type:
-              import: "github.com/leg100/otf/internal/resource"
-              type: "ID"
-          - column: "runs.run_id"
-            go_type:
-              import: "github.com/leg100/otf/internal/resource"
-              type: "ID"
-          - column: "runs.configuration_version_id"
-            go_type:
-              import: "github.com/leg100/otf/internal/resource"
-              type: "ID"
-          - column: "runs.workspace_id"
-            go_type:
-              import: "github.com/leg100/otf/internal/resource"
-              type: "ID"
-          - column: "runners.runner_id"
-            go_type:
-              import: "github.com/leg100/otf/internal/resource"
-              type: "ID"
-          - column: "runners.agent_pool_id"
-            go_type:
-              import: "github.com/leg100/otf/internal/resource"
-              type: "ID"
-              pointer: true
-          - column: "state_version_outputs.state_version_output_id"
-            go_type:
-              import: "github.com/leg100/otf/internal/resource"
-              type: "ID"
-          - column: "state_version_outputs.state_version_id"
-            go_type:
-              import: "github.com/leg100/otf/internal/resource"
-              type: "ID"
-          - column: "state_versions.state_version_id"
-            go_type:
-              import: "github.com/leg100/otf/internal/resource"
-              type: "ID"
-          - column: "state_versions.workspace_id"
-            go_type:
-              import: "github.com/leg100/otf/internal/resource"
-              type: "ID"
-          - column: "tags.tag_id"
-            go_type:
-              import: "github.com/leg100/otf/internal/resource"
-              type: "ID"
-          - column: "team_memberships.team_id"
-            go_type:
-              import: "github.com/leg100/otf/internal/resource"
-              type: "ID"
-          - column: "team_tokens.team_token_id"
-            go_type:
-              import: "github.com/leg100/otf/internal/resource"
-              type: "ID"
-          - column: "team_tokens.team_id"
-            go_type:
-              import: "github.com/leg100/otf/internal/resource"
-              type: "ID"
-          - column: "teams.team_id"
-            go_type:
-              import: "github.com/leg100/otf/internal/resource"
-              type: "ID"
-          - column: "tokens.token_id"
-            go_type:
-              import: "github.com/leg100/otf/internal/resource"
-              type: "ID"
-          - column: "users.user_id"
-            go_type:
-              import: "github.com/leg100/otf/internal/resource"
-              type: "ID"
-          - column: "variable_set_variables.variable_set_id"
-            go_type:
-              import: "github.com/leg100/otf/internal/resource"
-              type: "ID"
-          - column: "variable_set_variables.variable_id"
-            go_type:
-              import: "github.com/leg100/otf/internal/resource"
-              type: "ID"
-          - column: "variable_set_workspaces.variable_set_id"
-            go_type:
-              import: "github.com/leg100/otf/internal/resource"
-              type: "ID"
-          - column: "variable_set_workspaces.workspace_id"
-            go_type:
-              import: "github.com/leg100/otf/internal/resource"
-              type: "ID"
-          - column: "variable_sets.variable_set_id"
-            go_type:
-              import: "github.com/leg100/otf/internal/resource"
-              type: "ID"
-          - column: "variable_sets.organization_name"
-            go_type:
-              import: "github.com/leg100/otf/internal/organization"
-              type: "Name"
-          - column: "variables.variable_id"
-            go_type:
-              import: "github.com/leg100/otf/internal/resource"
-              type: "ID"
-          - column: "vcs_providers.vcs_provider_id"
-            go_type:
-              import: "github.com/leg100/otf/internal/resource"
-              type: "ID"
-          - column: "vcs_providers.organization_name"
-            go_type:
-              import: "github.com/leg100/otf/internal/organization"
-              type: "Name"
-          - column: "workspaces.workspace_id"
-            go_type:
-              import: "github.com/leg100/otf/internal/resource"
-              type: "ID"
-          - column: "workspaces.agent_pool_id"
-            go_type:
-              import: "github.com/leg100/otf/internal/resource"
-              type: "ID"
-              pointer: true
-          - column: "workspaces.current_state_version_id"
-            go_type:
-              import: "github.com/leg100/otf/internal/resource"
-              type: "ID"
-              pointer: true
-          - column: "workspaces.lock_run_id"
-            go_type:
-              import: "github.com/leg100/otf/internal/resource"
-              type: "ID"
-              pointer: true
-          - column: "workspaces.lock_user_id"
-            go_type:
-              import: "github.com/leg100/otf/internal/resource"
-              type: "ID"
-              pointer: true
-          - column: "workspaces.latest_run_id"
-            go_type:
-              import: "github.com/leg100/otf/internal/resource"
-              type: "ID"
-              pointer: true
-          - column: "workspaces.organization_name"
-            go_type:
-              import: "github.com/leg100/otf/internal/organization"
-              type: "Name"
-          - column: "workspace_permissions.workspace_id"
-            go_type:
-              import: "github.com/leg100/otf/internal/resource"
-              type: "ID"
-          - column: "workspace_permissions.team_id"
-            go_type:
-              import: "github.com/leg100/otf/internal/resource"
-              type: "ID"
-          - column: "workspace_tags.tag_id"
-            go_type:
-              import: "github.com/leg100/otf/internal/resource"
-              type: "ID"
-          - column: "workspace_tags.workspace_id"
-            go_type:
-              import: "github.com/leg100/otf/internal/resource"
-              type: "ID"
-          - column: "workspace_variables.workspace_id"
-            go_type:
-              import: "github.com/leg100/otf/internal/resource"
-              type: "ID"
-          - column: "workspace_variables.variable_id"
-            go_type:
-              import: "github.com/leg100/otf/internal/resource"
-              type: "ID"
-          - column: "organizations.name"
-            go_type:
-              import: "github.com/leg100/otf/internal/organization"
-              type: "Name"
-        initialisms:
-          - "id"
-          - "vcs"
-          - "cli"
-          - "url"
-          - "sso"
-          - "sha"
-          - "html"
-          - "json"
-          - "hcl"
-          - "ip"
-=======
 - engine: "postgresql"
   queries: "./internal/organization/queries.sql"
   schema: "./internal/sql/migrations"
@@ -475,6 +81,9 @@
         organization: Model
         organization_token: TokenModel
       overrides:
+      - column: "organizations.name"
+        go_type:
+          type: "Name"
       - column: "organization_tokens.organization_token_id"
         go_type:
           import: "github.com/leg100/otf/internal/resource"
@@ -961,5 +570,4 @@
       - column: "modules.module_id"
         go_type:
           import: "github.com/leg100/otf/internal/resource"
-          type: "ID"
->>>>>>> a55ffb56
+          type: "ID"