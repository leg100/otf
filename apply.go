package otf

import (
	"fmt"
	"time"
)

//List all available apply statuses supported in OTF.
const (
	ApplyCanceled    ApplyStatus = "canceled"
	ApplyCreated     ApplyStatus = "created"
	ApplyErrored     ApplyStatus = "errored"
	ApplyFinished    ApplyStatus = "finished"
	ApplyPending     ApplyStatus = "pending"
	ApplyQueued      ApplyStatus = "queued"
	ApplyRunning     ApplyStatus = "running"
	ApplyUnreachable ApplyStatus = "unreachable"
)

// ApplyStatus represents an apply state.
type ApplyStatus string

type ApplyService interface {
	Get(id string) (*Apply, error)

	JobService
}

type Apply struct {
	ID string `db:"apply_id"`

	Timestamps

	Resources

	Status           ApplyStatus
	StatusTimestamps TimestampMap

	// RunID is the ID of the Run the Apply belongs to.
	RunID string
}

func (a *Apply) GetID() string  { return a.ID }
func (a *Apply) String() string { return a.ID }

func newApply(runID string) *Apply {
	return &Apply{
		ID:               NewID("apply"),
		Timestamps:       NewTimestamps(),
		StatusTimestamps: make(TimestampMap),
		RunID:            runID,
	}
}

func (a *Apply) Do(exe *Execution) error {
	if err := exe.Run.setup(exe); err != nil {
		return err
	}

<<<<<<< HEAD
	if err := exe.RunFunc(exe.Run.downloadPlanFile); err != nil {
=======
func (a *Apply) Do(run *Run, env Environment) error {
	if err := env.RunFunc(run.downloadPlanFile); err != nil {
>>>>>>> 21102398
		return err
	}

	if err := env.RunCLI("sh", "-c", fmt.Sprintf("terraform apply -no-color %s | tee %s", PlanFilename, ApplyOutputFilename)); err != nil {
		return err
	}

<<<<<<< HEAD
	if err := exe.RunFunc(exe.Run.uploadState); err != nil {
=======
	if err := env.RunFunc(run.uploadState); err != nil {
>>>>>>> 21102398
		return err
	}

	return nil
}

// Start updates the run to reflect its apply having started
func (a *Apply) Start(run *Run) error {
	if run.Status != RunApplyQueued {
		return fmt.Errorf("run cannot be started: invalid status: %s", run.Status)
	}

	run.UpdateStatus(RunApplying)

	return nil
}

// Finish updates the run to reflect its apply having finished. An event is
// returned reflecting the run's new status.
func (a *Apply) Finish(run *Run) (*Event, error) {
	run.UpdateStatus(RunApplied)

	return &Event{Payload: run, Type: EventRunApplied}, nil
}

func (a *Apply) UpdateStatus(status ApplyStatus) {
	a.Status = status
	a.setTimestamp(status)
}

func (a *Apply) setTimestamp(status ApplyStatus) {
	a.StatusTimestamps[string(status)] = time.Now()
}<|MERGE_RESOLUTION|>--- conflicted
+++ resolved
@@ -52,17 +52,8 @@
 	}
 }
 
-func (a *Apply) Do(exe *Execution) error {
-	if err := exe.Run.setup(exe); err != nil {
-		return err
-	}
-
-<<<<<<< HEAD
-	if err := exe.RunFunc(exe.Run.downloadPlanFile); err != nil {
-=======
 func (a *Apply) Do(run *Run, env Environment) error {
 	if err := env.RunFunc(run.downloadPlanFile); err != nil {
->>>>>>> 21102398
 		return err
 	}
 
@@ -70,11 +61,7 @@
 		return err
 	}
 
-<<<<<<< HEAD
-	if err := exe.RunFunc(exe.Run.uploadState); err != nil {
-=======
 	if err := env.RunFunc(run.uploadState); err != nil {
->>>>>>> 21102398
 		return err
 	}
 
