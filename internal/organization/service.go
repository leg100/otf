--- conflicted
+++ resolved
@@ -18,34 +18,7 @@
 )
 
 type (
-<<<<<<< HEAD
 	Service struct {
-=======
-	OrganizationService = Service
-
-	Service interface {
-		CreateOrganization(ctx context.Context, opts CreateOptions) (*Organization, error)
-		UpdateOrganization(ctx context.Context, name string, opts UpdateOptions) (*Organization, error)
-		GetOrganization(ctx context.Context, name string) (*Organization, error)
-		ListOrganizations(ctx context.Context, opts ListOptions) (*resource.Page[*Organization], error)
-		DeleteOrganization(ctx context.Context, name string) error
-		GetEntitlements(ctx context.Context, organization string) (Entitlements, error)
-		AfterCreateOrganization(hook func(context.Context, *Organization) error)
-		BeforeDeleteOrganization(hook func(context.Context, *Organization) error)
-
-		// organization tokens
-		CreateOrganizationToken(ctx context.Context, opts CreateOrganizationTokenOptions) (*OrganizationToken, []byte, error)
-		// GetOrganizationToken gets the organization token. If a token does not
-		// exist, then nil is returned without an error.
-		GetOrganizationToken(ctx context.Context, organization string) (*OrganizationToken, error)
-		ListOrganizationTokens(ctx context.Context, organization string) ([]*OrganizationToken, error)
-		DeleteOrganizationToken(ctx context.Context, organization string) error
-		WatchOrganizations(context.Context) (<-chan pubsub.Event[*Organization], func())
-		getOrganizationTokenByID(ctx context.Context, tokenID string) (*OrganizationToken, error)
-	}
-
-	service struct {
->>>>>>> 29156978
 		RestrictOrganizationCreation bool
 
 		internal.Authorizer // authorize access to org
@@ -308,11 +281,7 @@
 	return ot, token, nil
 }
 
-<<<<<<< HEAD
 func (s *Service) GetOrganizationToken(ctx context.Context, organization string) (*OrganizationToken, error) {
-	return s.db.getOrganizationTokenByName(ctx, organization)
-=======
-func (s *service) GetOrganizationToken(ctx context.Context, organization string) (*OrganizationToken, error) {
 	ot, err := s.db.getOrganizationTokenByName(ctx, organization)
 	if err != nil {
 		s.Error(err, "retrieving organization token", "organization", organization)
@@ -322,7 +291,7 @@
 	return ot, nil
 }
 
-func (s *service) getOrganizationTokenByID(ctx context.Context, tokenID string) (*OrganizationToken, error) {
+func (s *Service) getOrganizationTokenByID(ctx context.Context, tokenID string) (*OrganizationToken, error) {
 	ot, err := s.db.getOrganizationTokenByID(ctx, tokenID)
 	if err != nil {
 		s.Error(err, "retrieving organization token", "token_id", tokenID)
@@ -332,7 +301,7 @@
 	return ot, nil
 }
 
-func (s *service) ListOrganizationTokens(ctx context.Context, organization string) ([]*OrganizationToken, error) {
+func (s *Service) ListOrganizationTokens(ctx context.Context, organization string) ([]*OrganizationToken, error) {
 	tokens, err := s.db.listOrganizationTokens(ctx, organization)
 	if err != nil {
 		s.Error(err, "listing organization tokens", "organization", organization)
@@ -340,7 +309,6 @@
 	}
 	s.V(0).Info("listed organization tokens", "organization", organization, "count", len(tokens))
 	return tokens, nil
->>>>>>> 29156978
 }
 
 func (s *Service) DeleteOrganizationToken(ctx context.Context, organization string) error {
@@ -357,11 +325,4 @@
 	s.V(0).Info("deleted organization token", "organization", organization)
 
 	return nil
-<<<<<<< HEAD
-}
-
-func (s *Service) getOrganizationTokenByID(ctx context.Context, tokenID string) (*OrganizationToken, error) {
-	return s.db.getOrganizationTokenByID(ctx, tokenID)
-=======
->>>>>>> 29156978
 }