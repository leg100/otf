package organization

import (
	"context"

	"github.com/jackc/pgx/v5/pgtype"
	"github.com/leg100/otf/internal"
	"github.com/leg100/otf/internal/resource"
	"github.com/leg100/otf/internal/sql"
)

var q = &Queries{}

type (
	// dbListOptions represents the options for listing organizations via the
	// database.
	dbListOptions struct {
		names []string // filter organizations by name if non-nil
		resource.PageOptions
	}
)

// row is the row result of a database query for organizations
type row struct {
	OrganizationID             resource.ID
	CreatedAt                  pgtype.Timestamptz
	UpdatedAt                  pgtype.Timestamptz
	Name                       Name
	SessionRemember            pgtype.Int4
	SessionTimeout             pgtype.Int4
	Email                      pgtype.Text
	CollaboratorAuthPolicy     pgtype.Text
	AllowForceDeleteWorkspaces pgtype.Bool
	CostEstimationEnabled      pgtype.Bool
}

// row converts an organization database row into an
// organization.
func (r row) toOrganization() *Organization {
	org := &Organization{
		ID:                         r.OrganizationID,
		CreatedAt:                  r.CreatedAt.Time.UTC(),
		UpdatedAt:                  r.UpdatedAt.Time.UTC(),
		Name:                       r.Name,
		AllowForceDeleteWorkspaces: r.AllowForceDeleteWorkspaces.Bool,
		CostEstimationEnabled:      r.CostEstimationEnabled.Bool,
	}
	if r.SessionRemember.Valid {
		sessionRememberInt := int(r.SessionRemember.Int32)
		org.SessionRemember = &sessionRememberInt
	}
	if r.SessionTimeout.Valid {
		sessionTimeoutInt := int(r.SessionTimeout.Int32)
		org.SessionTimeout = &sessionTimeoutInt
	}
	if r.Email.Valid {
		org.Email = &r.Email.String
	}
	if r.CollaboratorAuthPolicy.Valid {
		org.CollaboratorAuthPolicy = &r.CollaboratorAuthPolicy.String
	}
	return org
}

// pgdb is a database of organizations on postgres
type pgdb struct {
	*sql.DB // provides access to generated SQL queries
}

func (db *pgdb) create(ctx context.Context, org *Organization) error {
	err := q.InsertOrganization(ctx, db.Conn(ctx), InsertOrganizationParams{
		ID:                         org.ID,
		CreatedAt:                  sql.Timestamptz(org.CreatedAt),
		UpdatedAt:                  sql.Timestamptz(org.UpdatedAt),
		Name:                       org.Name,
		SessionRemember:            sql.Int4Ptr(org.SessionRemember),
		SessionTimeout:             sql.Int4Ptr(org.SessionTimeout),
		Email:                      sql.StringPtr(org.Email),
		CollaboratorAuthPolicy:     sql.StringPtr(org.CollaboratorAuthPolicy),
		CostEstimationEnabled:      sql.Bool(org.CostEstimationEnabled),
		AllowForceDeleteWorkspaces: sql.Bool(org.AllowForceDeleteWorkspaces),
	})
	if err != nil {
		return sql.Error(err)
	}
	return nil
}

func (db *pgdb) update(ctx context.Context, name Name, fn func(context.Context, *Organization) error) (*Organization, error) {
	return sql.Updater(
		ctx,
		db.DB,
<<<<<<< HEAD
		func(ctx context.Context, q *sqlc.Queries) (*Organization, error) {
			result, err := q.FindOrganizationByNameForUpdate(ctx, name)
=======
		func(ctx context.Context, conn sql.Connection) (*Organization, error) {
			result, err := q.FindOrganizationByNameForUpdate(ctx, conn, sql.String(name))
>>>>>>> a55ffb56
			if err != nil {
				return nil, err
			}
			return row(result).toOrganization(), nil
		},
		fn,
<<<<<<< HEAD
		func(ctx context.Context, q *sqlc.Queries, org *Organization) error {
			_, err := q.UpdateOrganizationByName(ctx, sqlc.UpdateOrganizationByNameParams{
				Name:                       name,
				NewName:                    org.Name,
=======
		func(ctx context.Context, conn sql.Connection, org *Organization) error {
			_, err := q.UpdateOrganizationByName(ctx, conn, UpdateOrganizationByNameParams{
				Name:                       sql.String(name),
				NewName:                    sql.String(org.Name),
>>>>>>> a55ffb56
				Email:                      sql.StringPtr(org.Email),
				CollaboratorAuthPolicy:     sql.StringPtr(org.CollaboratorAuthPolicy),
				CostEstimationEnabled:      sql.Bool(org.CostEstimationEnabled),
				SessionRemember:            sql.Int4Ptr(org.SessionRemember),
				SessionTimeout:             sql.Int4Ptr(org.SessionTimeout),
				UpdatedAt:                  sql.Timestamptz(org.UpdatedAt),
				AllowForceDeleteWorkspaces: sql.Bool(org.AllowForceDeleteWorkspaces),
			})
			return err
		},
	)
}

func (db *pgdb) list(ctx context.Context, opts dbListOptions) (*resource.Page[*Organization], error) {
	if opts.names == nil {
		opts.names = []string{"%"} // return all organizations
	}

	rows, err := q.FindOrganizations(ctx, db.Conn(ctx), FindOrganizationsParams{
		Names:  sql.StringArray(opts.names),
		Limit:  sql.GetLimit(opts.PageOptions),
		Offset: sql.GetOffset(opts.PageOptions),
	})
	if err != nil {
		return nil, err
	}
	count, err := q.CountOrganizations(ctx, db.Conn(ctx), sql.StringArray(opts.names))
	if err != nil {
		return nil, err
	}

	items := make([]*Organization, len(rows))
	for i, r := range rows {
		items[i] = row(r).toOrganization()
	}
	return resource.NewPage(items, opts.PageOptions, internal.Int64(count)), nil
}

func (db *pgdb) get(ctx context.Context, name string) (*Organization, error) {
	r, err := q.FindOrganizationByName(ctx, db.Conn(ctx), sql.String(name))
	if err != nil {
		return nil, sql.Error(err)
	}
	return row(r).toOrganization(), nil
}

func (db *pgdb) getByID(ctx context.Context, id resource.ID) (*Organization, error) {
	r, err := q.FindOrganizationByID(ctx, db.Conn(ctx), id)
	if err != nil {
		return nil, sql.Error(err)
	}
	return row(r).toOrganization(), nil
}

func (db *pgdb) delete(ctx context.Context, name string) error {
	_, err := q.DeleteOrganizationByName(ctx, db.Conn(ctx), sql.String(name))
	if err != nil {
		return sql.Error(err)
	}
	return nil
}

//
// Organization tokens
//

// tokenRow is the row result of a database query for organization tokens
type tokenRow struct {
	OrganizationTokenID resource.ID        `json:"organization_token_id"`
	CreatedAt           pgtype.Timestamptz `json:"created_at"`
	OrganizationName    pgtype.Text        `json:"organization_name"`
	Expiry              pgtype.Timestamptz `json:"expiry"`
}

func (result tokenRow) toToken() *OrganizationToken {
	ot := &OrganizationToken{
		ID:           result.OrganizationTokenID,
		CreatedAt:    result.CreatedAt.Time.UTC(),
		Organization: result.OrganizationName.String,
	}
	if result.Expiry.Valid {
		ot.Expiry = internal.Time(result.Expiry.Time.UTC())
	}
	return ot
}

func (db *pgdb) upsertOrganizationToken(ctx context.Context, token *OrganizationToken) error {
	err := q.UpsertOrganizationToken(ctx, db.Conn(ctx), UpsertOrganizationTokenParams{
		OrganizationTokenID: token.ID,
		OrganizationName:    sql.String(token.Organization),
		CreatedAt:           sql.Timestamptz(token.CreatedAt),
		Expiry:              sql.TimestamptzPtr(token.Expiry),
	})
	return err
}

<<<<<<< HEAD
func (db *pgdb) getOrganizationTokenByName(ctx context.Context, organization Name) (*OrganizationToken, error) {
	result, err := db.Querier(ctx).FindOrganizationTokensByName(ctx, sql.String(organization))
=======
func (db *pgdb) getOrganizationTokenByName(ctx context.Context, organization string) (*OrganizationToken, error) {
	result, err := q.FindOrganizationTokensByName(ctx, db.Conn(ctx), sql.String(organization))
>>>>>>> a55ffb56
	if err != nil {
		return nil, sql.Error(err)
	}
	return tokenRow(result).toToken(), nil
}

<<<<<<< HEAD
func (db *pgdb) listOrganizationTokens(ctx context.Context, organization Name) ([]*OrganizationToken, error) {
	result, err := db.Querier(ctx).FindOrganizationTokens(ctx, sql.String(organization))
=======
func (db *pgdb) listOrganizationTokens(ctx context.Context, organization string) ([]*OrganizationToken, error) {
	result, err := q.FindOrganizationTokens(ctx, db.Conn(ctx), sql.String(organization))
>>>>>>> a55ffb56
	if err != nil {
		return nil, sql.Error(err)
	}
	items := make([]*OrganizationToken, len(result))
	for i, r := range result {
		items[i] = tokenRow(r).toToken()
	}
	return items, nil
}

func (db *pgdb) getOrganizationTokenByID(ctx context.Context, tokenID resource.ID) (*OrganizationToken, error) {
	result, err := q.FindOrganizationTokensByID(ctx, db.Conn(ctx), tokenID)
	if err != nil {
		return nil, sql.Error(err)
	}
	return tokenRow(result).toToken(), nil
}

<<<<<<< HEAD
func (db *pgdb) deleteOrganizationToken(ctx context.Context, organization Name) error {
	_, err := db.Querier(ctx).DeleteOrganiationTokenByName(ctx, sql.String(organization))
=======
func (db *pgdb) deleteOrganizationToken(ctx context.Context, organization string) error {
	_, err := q.DeleteOrganiationTokenByName(ctx, db.Conn(ctx), sql.String(organization))
>>>>>>> a55ffb56
	if err != nil {
		return sql.Error(err)
	}
	return nil
}<|MERGE_RESOLUTION|>--- conflicted
+++ resolved
@@ -90,30 +90,18 @@
 	return sql.Updater(
 		ctx,
 		db.DB,
-<<<<<<< HEAD
-		func(ctx context.Context, q *sqlc.Queries) (*Organization, error) {
-			result, err := q.FindOrganizationByNameForUpdate(ctx, name)
-=======
 		func(ctx context.Context, conn sql.Connection) (*Organization, error) {
-			result, err := q.FindOrganizationByNameForUpdate(ctx, conn, sql.String(name))
->>>>>>> a55ffb56
+			result, err := q.FindOrganizationByNameForUpdate(ctx, conn, name)
 			if err != nil {
 				return nil, err
 			}
 			return row(result).toOrganization(), nil
 		},
 		fn,
-<<<<<<< HEAD
-		func(ctx context.Context, q *sqlc.Queries, org *Organization) error {
-			_, err := q.UpdateOrganizationByName(ctx, sqlc.UpdateOrganizationByNameParams{
+		func(ctx context.Context, conn sql.Connection, org *Organization) error {
+			_, err := q.UpdateOrganizationByName(ctx, conn, UpdateOrganizationByNameParams{
 				Name:                       name,
 				NewName:                    org.Name,
-=======
-		func(ctx context.Context, conn sql.Connection, org *Organization) error {
-			_, err := q.UpdateOrganizationByName(ctx, conn, UpdateOrganizationByNameParams{
-				Name:                       sql.String(name),
-				NewName:                    sql.String(org.Name),
->>>>>>> a55ffb56
 				Email:                      sql.StringPtr(org.Email),
 				CollaboratorAuthPolicy:     sql.StringPtr(org.CollaboratorAuthPolicy),
 				CostEstimationEnabled:      sql.Bool(org.CostEstimationEnabled),
@@ -203,33 +191,23 @@
 func (db *pgdb) upsertOrganizationToken(ctx context.Context, token *OrganizationToken) error {
 	err := q.UpsertOrganizationToken(ctx, db.Conn(ctx), UpsertOrganizationTokenParams{
 		OrganizationTokenID: token.ID,
-		OrganizationName:    sql.String(token.Organization),
+		OrganizationName:    token.Organization,
 		CreatedAt:           sql.Timestamptz(token.CreatedAt),
 		Expiry:              sql.TimestamptzPtr(token.Expiry),
 	})
 	return err
 }
 
-<<<<<<< HEAD
 func (db *pgdb) getOrganizationTokenByName(ctx context.Context, organization Name) (*OrganizationToken, error) {
-	result, err := db.Querier(ctx).FindOrganizationTokensByName(ctx, sql.String(organization))
-=======
-func (db *pgdb) getOrganizationTokenByName(ctx context.Context, organization string) (*OrganizationToken, error) {
-	result, err := q.FindOrganizationTokensByName(ctx, db.Conn(ctx), sql.String(organization))
->>>>>>> a55ffb56
+	result, err := q.FindOrganizationTokensByName(ctx, db.Conn(ctx), organization)
 	if err != nil {
 		return nil, sql.Error(err)
 	}
 	return tokenRow(result).toToken(), nil
 }
 
-<<<<<<< HEAD
 func (db *pgdb) listOrganizationTokens(ctx context.Context, organization Name) ([]*OrganizationToken, error) {
-	result, err := db.Querier(ctx).FindOrganizationTokens(ctx, sql.String(organization))
-=======
-func (db *pgdb) listOrganizationTokens(ctx context.Context, organization string) ([]*OrganizationToken, error) {
-	result, err := q.FindOrganizationTokens(ctx, db.Conn(ctx), sql.String(organization))
->>>>>>> a55ffb56
+	result, err := q.FindOrganizationTokens(ctx, db.Conn(ctx), organization)
 	if err != nil {
 		return nil, sql.Error(err)
 	}
@@ -248,13 +226,8 @@
 	return tokenRow(result).toToken(), nil
 }
 
-<<<<<<< HEAD
 func (db *pgdb) deleteOrganizationToken(ctx context.Context, organization Name) error {
-	_, err := db.Querier(ctx).DeleteOrganiationTokenByName(ctx, sql.String(organization))
-=======
-func (db *pgdb) deleteOrganizationToken(ctx context.Context, organization string) error {
-	_, err := q.DeleteOrganiationTokenByName(ctx, db.Conn(ctx), sql.String(organization))
->>>>>>> a55ffb56
+	_, err := q.DeleteOrganiationTokenByName(ctx, db.Conn(ctx), organization)
 	if err != nil {
 		return sql.Error(err)
 	}
