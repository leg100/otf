package integration

import (
	"strings"
	"testing"

	"github.com/chromedp/cdproto/input"
	"github.com/chromedp/chromedp"
	"github.com/chromedp/chromedp/kb"
	"github.com/leg100/otf/internal/cloud"
	"github.com/leg100/otf/internal/github"
	"github.com/leg100/otf/internal/testutils"
	"github.com/stretchr/testify/require"
)

// TestIntegration_WorkspaceUI demonstrates management of workspaces via the UI.
func TestIntegration_WorkspaceUI(t *testing.T) {
	integrationTest(t)

	repo := cloud.NewTestRepo()
	daemon, org, ctx := setup(t, nil,
		github.WithRepo(repo),
		github.WithArchive(testutils.ReadFile(t, "../testdata/github.tar.gz")),
	)

	// demonstrate listing and searching
	browser.Run(t, ctx, chromedp.Tasks{
		createWorkspace(t, daemon.Hostname(), org.Name, "workspace-1"),
		createWorkspace(t, daemon.Hostname(), org.Name, "workspace-12"),
		createWorkspace(t, daemon.Hostname(), org.Name, "workspace-2"),
		chromedp.Navigate(workspacesURL(daemon.Hostname(), org.Name)),
		// search for 'workspace-1' which should produce two results
		chromedp.Focus(`input[type="search"]`, chromedp.NodeVisible, chromedp.ByQuery),
		input.InsertText("workspace-1"),
		chromedp.Submit(`input[type="search"]`, chromedp.ByQuery),
		chromedp.WaitVisible(`//*[@class="widget"]`, chromedp.AtLeast(2)),
		// and workspace-2 should not be visible
		chromedp.WaitNotPresent(`//*[@id="item-workspace-workspace-2"]`),
		// clear search term
		chromedp.SendKeys(`input[type="search"]`, strings.Repeat(kb.Delete, len("workspace-1")), chromedp.ByQuery),
		// now workspace-2 should be visible (updated via ajax)
		chromedp.WaitVisible(`//*[@id="item-workspace-workspace-2"]`),
	})
	// demonstrate setting vcs trigger patterns
	browser.Run(t, ctx, chromedp.Tasks{
		createGithubVCSProviderTasks(t, daemon.Hostname(), org.Name, "github"),
		connectWorkspaceTasks(t, daemon.Hostname(), org.Name, "workspace-1"),
		chromedp.Navigate(workspaceURL(daemon.Hostname(), org.Name, "workspace-1")),
		// go to workspace settings
		chromedp.Click(`//a[text()='settings']`),
		// default should be set to always trigger runs
		chromedp.WaitVisible(`input#vcs-triggers-always:checked`, chromedp.ByQuery),
		// select trigger patterns strategy
		chromedp.Click(`input#vcs-triggers-patterns`, chromedp.ByQuery),
		// add glob patterns
		chromedp.Focus(`#new_path`),
		input.InsertText(`/foo/*.tf`),
		chromedp.Click(`button#add-pattern`, chromedp.ByQuery),
		input.InsertText(`/bar/*.tf`),
		chromedp.Click(`button#add-pattern`, chromedp.ByQuery),
		input.InsertText(`/baz/*.tf`),
		chromedp.Click(`button#add-pattern`, chromedp.ByQuery),
		screenshot(t, "workspace_edit_trigger_patterns"),
		// check patterns are listed
		matchText(t, `span#trigger-pattern-1`, `/foo/\*.tf`, chromedp.ByQuery),
		matchText(t, `span#trigger-pattern-2`, `/bar/\*.tf`, chromedp.ByQuery),
		matchText(t, `span#trigger-pattern-3`, `/baz/\*.tf`, chromedp.ByQuery),
		// delete glob pattern
		chromedp.Click(`button#delete-pattern-2`, chromedp.ByQuery),
		// check pattern is removed from list
		matchText(t, `span#trigger-pattern-1`, `/foo/\*.tf`, chromedp.ByQuery),
		matchText(t, `span#trigger-pattern-2`, `/baz/\*.tf`, chromedp.ByQuery),
		// submit
		chromedp.Submit(`//button[text()='Save changes']`),
		// confirm updated
		matchText(t, "//div[@role='alert']", "updated workspace"),
	})
	// check UI has correctly updated the workspace resource
	ws, err := daemon.GetWorkspaceByName(ctx, org.Name, "workspace-1")
	require.NoError(t, err)
	require.Len(t, ws.TriggerPatterns, 2)
	require.Contains(t, ws.TriggerPatterns, "/foo/*.tf")
	require.Contains(t, ws.TriggerPatterns, "/baz/*.tf")

	// set vcs trigger to use tag regex
	browser.Run(t, ctx, chromedp.Tasks{
		chromedp.Navigate(workspaceURL(daemon.Hostname(), org.Name, "workspace-1")),
		// go to workspace settings
		chromedp.Click(`//a[text()='settings']`),
		// trigger patterns strategy should be set
		chromedp.WaitVisible(`input#vcs-triggers-patterns:checked`, chromedp.ByQuery),
		// select tag trigger strategy
		chromedp.Click(`input#vcs-triggers-tag`, chromedp.ByQuery),
		// select tag prefix pattern
		chromedp.Click(`input#tags-regex-prefix`, chromedp.ByQuery),
		// submit
		chromedp.Submit(`//button[text()='Save changes']`),
		// confirm updated
		matchText(t, "//div[@role='alert']", "updated workspace"),
		// tag prefix pattern should be set
		chromedp.WaitVisible(`input#vcs-triggers-tag:checked`, chromedp.ByQuery),
		chromedp.WaitVisible(`input#tags-regex-prefix:checked`, chromedp.ByQuery),
	})
	// check UI has correctly updated the workspace resource
	ws, err = daemon.GetWorkspaceByName(ctx, org.Name, "workspace-1")
	require.NoError(t, err)
	require.Len(t, ws.TriggerPatterns, 0)
	require.NotNil(t, ws.Connection)
	require.Equal(t, `\d+\.\d+\.\d+$`, ws.Connection.TagsRegex)

	// set vcs branch
	browser.Run(t, ctx, chromedp.Tasks{
		chromedp.Navigate(workspaceURL(daemon.Hostname(), org.Name, "workspace-1")),
		// go to workspace settings
		chromedp.Click(`//a[text()='settings']`),
		// tag regex strategy should be set
		chromedp.WaitVisible(`input#vcs-triggers-tag:checked`, chromedp.ByQuery),
		// set vcs branch
		chromedp.Focus(`input#vcs-branch`, chromedp.ByQuery),
		input.InsertText(`dev`),
		// submit
		chromedp.Submit(`//button[text()='Save changes']`),
		// confirm updated
		matchText(t, "//div[@role='alert']", "updated workspace"),
	})
	// check UI has correctly updated the workspace resource
	ws, err = daemon.GetWorkspaceByName(ctx, org.Name, "workspace-1")
	require.NoError(t, err)
	require.Equal(t, "dev", ws.Connection.Branch)

<<<<<<< HEAD
	// permit applies from the CLI
=======
	// set description
>>>>>>> a579b40f
	browser.Run(t, ctx, chromedp.Tasks{
		chromedp.Navigate(workspaceURL(daemon.Hostname(), org.Name, "workspace-1")),
		// go to workspace settings
		chromedp.Click(`//a[text()='settings']`),
<<<<<<< HEAD
		// allow applies from the CLI
		chromedp.Click(`input#allow-cli-apply`, chromedp.ByQuery),
		chromedp.Submit(`//button[text()='Save changes']`),
		matchText(t, "//div[@role='alert']", "updated workspace"),
		// checkbox should be checked
		chromedp.WaitVisible(`input#allow-cli-apply:checked`, chromedp.ByQuery),
=======
		// enter a description
		chromedp.Focus(`textarea#description`, chromedp.ByQuery),
		input.InsertText(`my big fat workspace`),
		// submit
		chromedp.Submit(`//button[text()='Save changes']`),
		// confirm updated
		matchText(t, "//div[@role='alert']", "updated workspace"),
		// confirm updated description shows up
		chromedp.WaitVisible(`//textarea[@id='description' and text()='my big fat workspace']`),
>>>>>>> a579b40f
	})
	// check UI has correctly updated the workspace resource
	ws, err = daemon.GetWorkspaceByName(ctx, org.Name, "workspace-1")
	require.NoError(t, err)
<<<<<<< HEAD
	require.Equal(t, true, ws.Connection.AllowCLIApply)
=======
	require.Equal(t, "my big fat workspace", ws.Description)
>>>>>>> a579b40f
}<|MERGE_RESOLUTION|>--- conflicted
+++ resolved
@@ -128,23 +128,28 @@
 	require.NoError(t, err)
 	require.Equal(t, "dev", ws.Connection.Branch)
 
-<<<<<<< HEAD
 	// permit applies from the CLI
-=======
-	// set description
->>>>>>> a579b40f
 	browser.Run(t, ctx, chromedp.Tasks{
 		chromedp.Navigate(workspaceURL(daemon.Hostname(), org.Name, "workspace-1")),
 		// go to workspace settings
 		chromedp.Click(`//a[text()='settings']`),
-<<<<<<< HEAD
 		// allow applies from the CLI
 		chromedp.Click(`input#allow-cli-apply`, chromedp.ByQuery),
 		chromedp.Submit(`//button[text()='Save changes']`),
 		matchText(t, "//div[@role='alert']", "updated workspace"),
 		// checkbox should be checked
 		chromedp.WaitVisible(`input#allow-cli-apply:checked`, chromedp.ByQuery),
-=======
+	})
+	// check UI has correctly updated the workspace resource
+	ws, err = daemon.GetWorkspaceByName(ctx, org.Name, "workspace-1")
+	require.NoError(t, err)
+	require.Equal(t, true, ws.Connection.AllowCLIApply)
+
+	// set description
+	browser.Run(t, ctx, chromedp.Tasks{
+		chromedp.Navigate(workspaceURL(daemon.Hostname(), org.Name, "workspace-1")),
+		// go to workspace settings
+		chromedp.Click(`//a[text()='settings']`),
 		// enter a description
 		chromedp.Focus(`textarea#description`, chromedp.ByQuery),
 		input.InsertText(`my big fat workspace`),
@@ -154,14 +159,9 @@
 		matchText(t, "//div[@role='alert']", "updated workspace"),
 		// confirm updated description shows up
 		chromedp.WaitVisible(`//textarea[@id='description' and text()='my big fat workspace']`),
->>>>>>> a579b40f
 	})
 	// check UI has correctly updated the workspace resource
 	ws, err = daemon.GetWorkspaceByName(ctx, org.Name, "workspace-1")
 	require.NoError(t, err)
-<<<<<<< HEAD
-	require.Equal(t, true, ws.Connection.AllowCLIApply)
-=======
 	require.Equal(t, "my big fat workspace", ws.Description)
->>>>>>> a579b40f
 }