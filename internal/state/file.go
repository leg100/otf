--- conflicted
+++ resolved
@@ -1,16 +1,5 @@
 package state
 
-<<<<<<< HEAD
-import "encoding/json"
-
-// File is the terraform state file contents
-type File struct {
-	Version          int
-	Serial           int64
-	Lineage          string
-	TerraformVersion string `json:"terraform_version"`
-	Outputs          map[string]FileOutput
-=======
 import (
 	"encoding/json"
 	"regexp"
@@ -22,11 +11,12 @@
 type (
 	// File is the terraform state file contents
 	File struct {
-		Version   int
-		Serial    int64
-		Lineage   string
-		Outputs   map[string]FileOutput
-		Resources []Resource
+		Version          int
+		TerraformVersion string `json:"terraform_version"`
+		Serial           int64
+		Lineage          string
+		Outputs          map[string]FileOutput
+		Resources        []Resource
 	}
 
 	// FileOutput is an output in the terraform state file
@@ -84,7 +74,6 @@
 		typ = "unknown"
 	}
 	return typ, nil
->>>>>>> 4dd3e035
 }
 
 func (r FileOutput) StringValue() string {
