--- conflicted
+++ resolved
@@ -266,11 +266,7 @@
 	return out, nil
 }
 
-<<<<<<< HEAD
-func (a *Service) CanAccess(ctx context.Context, action rbac.Action, svID resource.ID) (internal.Subject, error) {
-=======
-func (a *Service) CanAccess(ctx context.Context, action rbac.Action, svID string) (authz.Subject, error) {
->>>>>>> 1cbf65ec
+func (a *Service) CanAccess(ctx context.Context, action rbac.Action, svID resource.ID) (authz.Subject, error) {
 	sv, err := a.db.getVersion(ctx, svID)
 	if err != nil {
 		return nil, err
