--- conflicted
+++ resolved
@@ -529,26 +529,16 @@
 	return p, nil
 }
 
-<<<<<<< HEAD
-func (db *pgdb) scan(scanner pgx.CollectableRow) (*Workspace, error) {
-=======
 func (db *pgdb) scan(row pgx.CollectableRow) (*Workspace, error) {
->>>>>>> dd0e5074
 	type model struct {
 		ID                         resource.TfeID            `db:"workspace_id"`
 		CreatedAt                  time.Time                 `db:"created_at"`
 		UpdatedAt                  time.Time                 `db:"updated_at"`
-<<<<<<< HEAD
-		AgentPoolID                resource.TfeID               `db:"agent_pool_id"`
-		AllowDestroyPlan           bool                      `db:"allow_destroy_plan"`
-		AutoApply                  bool                      `db:"auto_apply"`
-=======
 		AgentPoolID                *resource.TfeID           `db:"agent_pool_id"`
 		AllowDestroyPlan           bool                      `db:"allow_destroy_plan"`
 		AllowCLIApply              bool                      `db:"allow_cli_apply"`
 		AutoApply                  bool                      `db:"auto_apply"`
 		Branch                     string                    `db:"branch"`
->>>>>>> dd0e5074
 		CanQueueDestroyPlan        bool                      `db:"can_queue_destroy_plan"`
 		Description                string                    `db:"description"`
 		Environment                string                    `db:"environment"`
@@ -563,77 +553,6 @@
 		SourceURL                  string                    `db:"source_url"`
 		TerraformVersion           string                    `db:"terraform_version"`
 		WorkingDirectory           string                    `db:"working_directory"`
-<<<<<<< HEAD
-		Organization               resource.OrganizationName `db:"organization"`
-		LatestRun                  *LatestRun                `db:"latest_run"`
-		Tags                       []string                  `db:"tags"`
-		Lock                       resource.TfeID               `db:"lock"`
-
-		// VCS Connection; nil means the workspace is not connected.
-		Connection *Connection
-
-		// TriggerPatterns is mutually exclusive with Connection.TagsRegex.
-		//
-		// Note: TriggerPatterns ought to belong in Connection but it is included at
-		// the root of Workspace because the go-tfe integration tests set
-		// this field without setting the connection!
-		TriggerPatterns []string
-
-		// TriggerPrefixes exists only to pass the go-tfe integration tests and
-		// is not used when determining whether to trigger runs. Use
-		// TriggerPatterns instead.
-		TriggerPrefixes []string
-	}
-	}
-	var (
-		ws                    Workspace
-		repoPath              *string
-		conn                  Connection
-		tagsRegex             *string
-		lockRunID             resource.TfeID
-		lockUserID            resource.TfeID
-		latestRunID           resource.TfeID
-		latestRunStatus       *runstatus.Status
-		currentStateVersionID resource.TfeID
-	)
-	err := scanner.Scan(
-		&ws.ID,
-		&ws.CreatedAt,
-		&ws.UpdatedAt,
-		&ws.AllowDestroyPlan,
-		&ws.AutoApply,
-		&ws.CanQueueDestroyPlan,
-		&ws.Description,
-		&ws.Environment,
-		&ws.ExecutionMode,
-		&ws.GlobalRemoteState,
-		&ws.MigrationEnvironment,
-		&ws.Name,
-		&ws.QueueAllRuns,
-		&ws.SpeculativeEnabled,
-		&ws.SourceName,
-		&ws.SourceURL,
-		&ws.StructuredRunOutputEnabled,
-		&ws.TerraformVersion,
-		&ws.TriggerPrefixes,
-		&ws.WorkingDirectory,
-		&lockRunID,
-		&latestRunID,
-		&ws.Organization,
-		&conn.Branch,
-		&currentStateVersionID,
-		&ws.TriggerPatterns,
-		&tagsRegex,
-		&conn.AllowCLIApply,
-		&ws.AgentPoolID,
-		&lockUserID,
-		&ws.Tags,
-		&latestRunStatus,
-		&conn.VCSProviderID,
-		&repoPath,
-	)
-	if repoPath != nil {
-=======
 		Organization               resource.OrganizationName `db:"organization_name"`
 		LatestRunStatus            *runstatus.Status         `db:"latest_run_status"`
 		LatestRunID                *resource.TfeID           `db:"latest_run_id"`
@@ -677,7 +596,6 @@
 		TriggerPrefixes:            m.TriggerPrefixes,
 	}
 	if m.Connection != nil {
->>>>>>> dd0e5074
 		ws.Connection = &Connection{
 			AllowCLIApply: m.AllowCLIApply,
 			VCSProviderID: m.Connection.VCSProviderID,
@@ -690,13 +608,8 @@
 	}
 	if m.LatestRunID != nil && m.LatestRunStatus != nil {
 		ws.LatestRun = &LatestRun{
-<<<<<<< HEAD
-			ID:     latestRunID,
-			Status: *latestRunStatus,
-=======
 			ID:     *m.LatestRunID,
 			Status: *m.LatestRunStatus,
->>>>>>> dd0e5074
 		}
 	}
 
