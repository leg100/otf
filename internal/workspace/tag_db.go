package workspace

import (
	"context"

	"github.com/jackc/pgtype"
	"github.com/jackc/pgx/v4"
	"github.com/leg100/otf/internal"
	"github.com/leg100/otf/internal/resource"
	"github.com/leg100/otf/internal/sql"
	"github.com/leg100/otf/internal/sql/pggen"
)

type (
	// pgresult represents the result of a database query for a tag.
	tagresult struct {
		TagID            pgtype.Text `json:"tag_id"`
		Name             pgtype.Text `json:"name"`
		OrganizationName pgtype.Text `json:"organization_name"`
		InstanceCount    pgtype.Int8 `json:"instance_count"`
	}
)

// toTag converts a database result into a tag
func (r tagresult) toTag() *Tag {
	return &Tag{
		ID:            r.TagID.String,
		Name:          r.Name.String,
		Organization:  r.OrganizationName.String,
		InstanceCount: int(r.InstanceCount.Int),
	}
}

func (db *pgdb) listTags(ctx context.Context, organization string, opts ListTagsOptions) (*resource.Page[*Tag], error) {
	q := db.Conn(ctx)
	batch := &pgx.Batch{}

	q.FindTagsBatch(batch, pggen.FindTagsParams{
		OrganizationName: sql.String(organization),
		Limit:            opts.GetLimit(),
		Offset:           opts.GetOffset(),
	})
	q.CountTagsBatch(batch, sql.String(organization))
	results := db.SendBatch(ctx, batch)
	defer results.Close()

	rows, err := q.FindTagsScan(results)
	if err != nil {
		return nil, sql.Error(err)
	}
	count, err := q.CountTagsScan(results)
	if err != nil {
		return nil, sql.Error(err)
	}

	var items []*Tag
	for _, r := range rows {
		items = append(items, tagresult(r).toTag())
	}

	return resource.NewPage(items, opts.PageOptions, internal.Int64(count.Int)), nil
}

func (db *pgdb) deleteTags(ctx context.Context, organization string, tagIDs []string) error {
	err := db.Tx(ctx, func(ctx context.Context, q pggen.Querier) error {
		for _, tid := range tagIDs {
			_, err := q.DeleteTag(ctx, sql.String(tid), sql.String(organization))
			if err != nil {
				return err
			}
		}
		return nil
	})
	return sql.Error(err)
}

func (db *pgdb) addTag(ctx context.Context, organization, name, id string) error {
	_, err := db.Conn(ctx).InsertTag(ctx, pggen.InsertTagParams{
		TagID:            sql.String(id),
		Name:             sql.String(name),
		OrganizationName: sql.String(organization),
	})
	if err != nil {
		return sql.Error(err)
	}
	return nil
}

<<<<<<< HEAD
=======
func (db *pgdb) deleteTag(ctx context.Context, tag *Tag) error {
	_, err := db.Conn(ctx).DeleteTag(ctx, sql.String(tag.ID), sql.String(tag.Organization))
	if err != nil {
		return sql.Error(err)
	}
	return nil
}

>>>>>>> 6a54787e
func (db *pgdb) findTagByName(ctx context.Context, organization, name string) (*Tag, error) {
	tag, err := db.Conn(ctx).FindTagByName(ctx, sql.String(name), sql.String(organization))
	if err != nil {
		return nil, sql.Error(err)
	}
	return tagresult(tag).toTag(), nil
}

func (db *pgdb) findTagByID(ctx context.Context, organization, id string) (*Tag, error) {
	tag, err := db.Conn(ctx).FindTagByID(ctx, sql.String(id), sql.String(organization))
	if err != nil {
		return nil, sql.Error(err)
	}
	return tagresult(tag).toTag(), nil
}

func (db *pgdb) tagWorkspace(ctx context.Context, workspaceID, tagID string) error {
	_, err := db.Conn(ctx).InsertWorkspaceTag(ctx, sql.String(tagID), sql.String(workspaceID))
	if err != nil {
		return sql.Error(err)
	}
	return nil
}

func (db *pgdb) deleteWorkspaceTag(ctx context.Context, workspaceID, tagID string) error {
	_, err := db.Conn(ctx).DeleteWorkspaceTag(ctx, sql.String(workspaceID), sql.String(tagID))
	if err != nil {
		return sql.Error(err)
	}
	return nil
}

func (db *pgdb) listWorkspaceTags(ctx context.Context, workspaceID string, opts ListWorkspaceTagsOptions) (*resource.Page[*Tag], error) {
	q := db.Conn(ctx)
	batch := &pgx.Batch{}

	q.FindWorkspaceTagsBatch(batch, pggen.FindWorkspaceTagsParams{
		WorkspaceID: sql.String(workspaceID),
		Limit:       opts.GetLimit(),
		Offset:      opts.GetOffset(),
	})
	q.CountTagsBatch(batch, sql.String(workspaceID))
	results := db.SendBatch(ctx, batch)
	defer results.Close()

	rows, err := q.FindWorkspaceTagsScan(results)
	if err != nil {
		return nil, sql.Error(err)
	}
	count, err := q.CountWorkspaceTagsScan(results)
	if err != nil {
		return nil, sql.Error(err)
	}

	var items []*Tag
	for _, r := range rows {
		items = append(items, tagresult(r).toTag())
	}

	return resource.NewPage(items, opts.PageOptions, internal.Int64(count.Int)), nil
}<|MERGE_RESOLUTION|>--- conflicted
+++ resolved
@@ -86,17 +86,6 @@
 	return nil
 }
 
-<<<<<<< HEAD
-=======
-func (db *pgdb) deleteTag(ctx context.Context, tag *Tag) error {
-	_, err := db.Conn(ctx).DeleteTag(ctx, sql.String(tag.ID), sql.String(tag.Organization))
-	if err != nil {
-		return sql.Error(err)
-	}
-	return nil
-}
-
->>>>>>> 6a54787e
 func (db *pgdb) findTagByName(ctx context.Context, organization, name string) (*Tag, error) {
 	tag, err := db.Conn(ctx).FindTagByName(ctx, sql.String(name), sql.String(organization))
 	if err != nil {
