--- conflicted
+++ resolved
@@ -135,11 +135,7 @@
 		return fmt.Errorf("workspace not found; %s; %w", workspaceID, err)
 	}
 
-<<<<<<< HEAD
-	err = func() error {
-=======
 	err = s.db.Lock(ctx, "tags", func(ctx context.Context, q pggen.Querier) (err error) {
->>>>>>> 6a54787e
 		for _, t := range tags {
 			if err := t.Valid(); err != nil {
 				return err
@@ -166,20 +162,9 @@
 			if err := s.db.deleteWorkspaceTag(ctx, workspaceID, tag.ID); err != nil {
 				return fmt.Errorf("removing tag %s from workspace %s: %w", tag.ID, workspaceID, err)
 			}
-<<<<<<< HEAD
-=======
-			// Delete tag if it is no longer associated with any workspaces. If
-			// that is the case then instance count should be 1, since its last
-			// workspace has just been deleted.
-			if tag.InstanceCount == 1 {
-				if err := s.db.deleteTag(ctx, tag); err != nil {
-					return fmt.Errorf("deleting tag: %w", err)
-				}
-			}
->>>>>>> 6a54787e
 		}
 		return nil
-	}()
+	})
 	if err != nil {
 		s.Error(err, "removing tags", "workspace", workspaceID, "tags", TagSpecs(tags), "subject", subject)
 		return err
@@ -208,22 +193,6 @@
 	// (i) if specified by name, create new tag if it does not exist and get its ID.
 	// (ii) add tag to workspace
 	var added []string
-<<<<<<< HEAD
-	for _, t := range tags {
-		if err := t.Valid(); err != nil {
-			return nil, fmt.Errorf("invalid tag: %w", err)
-		}
-
-		id := t.ID
-		name := t.Name
-		switch {
-		case name != "":
-			existing, err := db.findTagByName(ctx, ws.Organization, name)
-			if errors.Is(err, internal.ErrResourceNotFound) {
-				id = internal.NewID("tag")
-				if err := db.addTag(ctx, ws.Organization, name, id); err != nil {
-					return nil, fmt.Errorf("adding tag: %s %w", name, err)
-=======
 	err := s.db.Lock(ctx, "tags", func(ctx context.Context, q pggen.Querier) (err error) {
 		for _, t := range tags {
 			if err := t.Valid(); err != nil {
@@ -249,33 +218,18 @@
 				existing, err := s.db.findTagByID(ctx, ws.Organization, t.ID)
 				if err != nil {
 					return err
->>>>>>> 6a54787e
-				}
-			} else if err != nil {
-				return nil, err
-			} else {
-				id = existing.ID
-			}
-<<<<<<< HEAD
-		case id != "":
-			existing, err := db.findTagByID(ctx, ws.Organization, t.ID)
-			if err != nil {
-				return nil, err
-=======
+				}
+				name = existing.Name
+			default:
+				return ErrInvalidTagSpec
+			}
 
 			if err := s.db.tagWorkspace(ctx, ws.ID, id); err != nil {
 				return err
->>>>>>> 6a54787e
-			}
-			name = existing.Name
-		default:
-			return nil, ErrInvalidTagSpec
+			}
+			added = append(added, name)
 		}
-
-		if err := db.tagWorkspace(ctx, ws.ID, id); err != nil {
-			return nil, err
-		}
-		added = append(added, name)
-	}
-	return added, nil
+		return nil
+	})
+	return added, err
 }