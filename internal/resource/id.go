package resource

import (
	"database/sql"
	"database/sql/driver"
	"encoding"
	"fmt"
	"regexp"
)

<<<<<<< HEAD
// ReStringID is a regular expression used to validate common string ID patterns.
var ReStringID = regexp.MustCompile(`^[a-zA-Z0-9\-\._]+$`)

// ID uniquely identifies an OTF resource.
=======
>>>>>>> eab5a10f
type ID interface {
	fmt.Stringer
	encoding.TextMarshaler
	encoding.TextUnmarshaler
	sql.Scanner
	driver.Valuer
<<<<<<< HEAD
	Kind() Kind
}
=======
}

// ReStringID is a regular expression used to validate common string ID patterns.
var ReStringID = regexp.MustCompile(`^[a-zA-Z0-9\-\._]+$`)
>>>>>>> eab5a10f
<|MERGE_RESOLUTION|>--- conflicted
+++ resolved
@@ -8,25 +8,15 @@
 	"regexp"
 )
 
-<<<<<<< HEAD
-// ReStringID is a regular expression used to validate common string ID patterns.
-var ReStringID = regexp.MustCompile(`^[a-zA-Z0-9\-\._]+$`)
-
 // ID uniquely identifies an OTF resource.
-=======
->>>>>>> eab5a10f
 type ID interface {
 	fmt.Stringer
 	encoding.TextMarshaler
 	encoding.TextUnmarshaler
 	sql.Scanner
 	driver.Valuer
-<<<<<<< HEAD
 	Kind() Kind
-}
-=======
 }
 
 // ReStringID is a regular expression used to validate common string ID patterns.
-var ReStringID = regexp.MustCompile(`^[a-zA-Z0-9\-\._]+$`)
->>>>>>> eab5a10f
+var ReStringID = regexp.MustCompile(`^[a-zA-Z0-9\-\._]+$`)