--- conflicted
+++ resolved
@@ -39,35 +39,7 @@
 	return err
 }
 
-<<<<<<< HEAD
-func (db *pgdb) getChunk(ctx context.Context, chunkID resource.TfeID) (Chunk, error) {
-	rows := db.Query(ctx, `
-SELECT
-    chunk_id,
-    run_id,
-    phase,
-    chunk,
-    _offset AS offset
-FROM logs
-WHERE chunk_id = $1
-`, chunkID)
-	return sql.CollectOneRow(rows, func(row pgx.CollectableRow) (Chunk, error) {
-		var chunk Chunk
-		err := row.Scan(
-			&chunk.ID,
-			&chunk.RunID,
-			&chunk.Phase,
-			&chunk.Data,
-			&chunk.Offset,
-		)
-		return chunk, err
-	})
-}
-
 func (db *pgdb) getLogs(ctx context.Context, runID resource.TfeID, phase internal.PhaseType) ([]byte, error) {
-=======
-func (db *pgdb) getAllLogs(ctx context.Context, runID resource.TfeID, phase internal.PhaseType) ([]byte, error) {
->>>>>>> 8265b634
 	rows := db.Query(ctx, `
 SELECT
     string_agg(chunk, '')
