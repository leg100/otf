--- conflicted
+++ resolved
@@ -41,23 +41,6 @@
 		want    error
 	}{
 		{
-<<<<<<< HEAD
-			name:    "valid http address",
-			address: "http://localhost:8080",
-		},
-		{
-			name:    "valid https address",
-			address: "https://localhost:8080",
-		},
-		{
-			name:    "valid https address with path",
-			address: "https://localhost:8080/otf",
-		},
-		{
-			name:    "invalid address missing scheme",
-			address: "localhost:8080",
-			want:    ErrParseURLMissingScheme,
-=======
 			name:    "valid http url",
 			address: "http://localhost:8080",
 		},
@@ -77,25 +60,16 @@
 			name:    "invalid address missing scheme",
 			address: "localhost:8080",
 			want:    ErrParseURL,
->>>>>>> 3e834744
 		},
 		{
 			name:    "invalid address with non-http(s) scheme",
 			address: "ftp://localhost:8080",
-<<<<<<< HEAD
-			want:    ErrParseURLMissingScheme,
-=======
 			want:    ErrParseURL,
->>>>>>> 3e834744
 		},
 		{
 			name:    "invalid address without host",
 			address: "http:///otf",
-<<<<<<< HEAD
-			want:    ErrParseURLMissingHost,
-=======
 			want:    ErrParseURL,
->>>>>>> 3e834744
 		},
 	}
 	for _, tt := range tests {
