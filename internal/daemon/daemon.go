// Package daemon configures and starts the otfd daemon and its subsystems.
package daemon

import (
	"context"
	"fmt"
	"net"
	"time"

	"github.com/go-logr/logr"
	"github.com/gorilla/mux"
	"github.com/leg100/otf/internal"
	"github.com/leg100/otf/internal/agent"
	"github.com/leg100/otf/internal/auth"
	"github.com/leg100/otf/internal/authenticator"
	"github.com/leg100/otf/internal/configversion"
	"github.com/leg100/otf/internal/connections"
	"github.com/leg100/otf/internal/disco"
	"github.com/leg100/otf/internal/github"
	"github.com/leg100/otf/internal/gitlab"
	"github.com/leg100/otf/internal/http"
	"github.com/leg100/otf/internal/http/html"
	"github.com/leg100/otf/internal/inmem"
	"github.com/leg100/otf/internal/loginserver"
	"github.com/leg100/otf/internal/logs"
	"github.com/leg100/otf/internal/module"
	"github.com/leg100/otf/internal/notifications"
	"github.com/leg100/otf/internal/organization"
	"github.com/leg100/otf/internal/pubsub"
	"github.com/leg100/otf/internal/releases"
	"github.com/leg100/otf/internal/repo"
	"github.com/leg100/otf/internal/run"
	"github.com/leg100/otf/internal/scheduler"
	"github.com/leg100/otf/internal/sql"
	"github.com/leg100/otf/internal/state"
	"github.com/leg100/otf/internal/tfeapi"
	"github.com/leg100/otf/internal/tokens"
	"github.com/leg100/otf/internal/variable"
	"github.com/leg100/otf/internal/vcs"
	"github.com/leg100/otf/internal/vcsprovider"
	"github.com/leg100/otf/internal/workspace"
	"golang.org/x/sync/errgroup"
)

type (
	Daemon struct {
		Config
		logr.Logger

		*sql.DB
		*pubsub.Broker

		organization.OrganizationService
		auth.AuthService
		tokens.TokensService
		variable.VariableService
		vcsprovider.VCSProviderService
		state.StateService
		workspace.WorkspaceService
		module.ModuleService
		internal.HostnameService
		configversion.ConfigurationVersionService
		run.RunService
		repo.RepoService
		logs.LogsService
		notifications.NotificationService
		connections.ConnectionService
		github.GithubAppService

		Handlers []internal.Handlers

		agent process
	}

	process interface {
		Start(context.Context) error
	}
)

// New builds a new daemon and establishes a connection to the database and
// migrates it to the latest schema. Close() should be called to close this
// connection.
func New(ctx context.Context, logger logr.Logger, cfg Config) (*Daemon, error) {
	if cfg.DevMode {
		logger.Info("enabled developer mode")
	}
	if err := cfg.Valid(); err != nil {
		return nil, err
	}

	hostnameService := internal.NewHostnameService(cfg.Host)

	renderer, err := html.NewRenderer(cfg.DevMode)
	if err != nil {
		return nil, fmt.Errorf("setting up web page renderer: %w", err)
	}
	cache, err := inmem.NewCache(*cfg.CacheConfig)
	if err != nil {
		return nil, err
	}
	logger.Info("started cache", "max_size", cfg.CacheConfig.Size, "ttl", cfg.CacheConfig.TTL)

	db, err := sql.New(ctx, sql.Options{
		Logger:     logger,
		ConnString: cfg.Database,
	})
	if err != nil {
		return nil, err
	}

	responder := tfeapi.NewResponder()

	broker := pubsub.NewBroker(logger, db)

	// Setup url signer
	signer := internal.NewSigner(cfg.Secret)

	orgService := organization.NewService(organization.Options{
		Logger:                       logger,
		DB:                           db,
		Renderer:                     renderer,
		Responder:                    responder,
		Broker:                       broker,
		RestrictOrganizationCreation: cfg.RestrictOrganizationCreation,
	})

	authService := auth.NewService(auth.Options{
		Logger:              logger,
		DB:                  db,
		Renderer:            renderer,
		Responder:           responder,
		HostnameService:     hostnameService,
		OrganizationService: orgService,
	})
	// promote nominated users to site admin
	if err := authService.SetSiteAdmins(ctx, cfg.SiteAdmins...); err != nil {
		return nil, err
	}

	tokensService, err := tokens.NewService(tokens.Options{
		Logger:          logger,
		DB:              db,
		Renderer:        renderer,
		Responder:       responder,
		AuthService:     authService,
		GoogleIAPConfig: cfg.GoogleIAPConfig,
		SiteToken:       cfg.SiteToken,
		Secret:          cfg.Secret,
	})
	if err != nil {
		return nil, fmt.Errorf("setting up authentication middleware: %w", err)
	}

	githubAppService := github.NewService(github.Options{
		Logger:          logger,
		DB:              db,
		Renderer:        renderer,
		HostnameService: hostnameService,
		GithubHostname:  cfg.GithubHostname,
	})

	vcsEventBroker := &vcs.Broker{}

	vcsProviderService := vcsprovider.NewService(vcsprovider.Options{
		Logger:           logger,
		DB:               db,
		Renderer:         renderer,
		Responder:        responder,
		HostnameService:  hostnameService,
		GithubAppService: githubAppService,
		GithubHostname:   cfg.GithubHostname,
		GitlabHostname:   cfg.GitlabHostname,
		Subscriber:       vcsEventBroker,
	})
	repoService := repo.NewService(ctx, repo.Options{
		Logger:              logger,
		DB:                  db,
		HostnameService:     hostnameService,
		OrganizationService: orgService,
		VCSProviderService:  vcsProviderService,
		GithubAppService:    githubAppService,
		VCSEventBroker:      vcsEventBroker,
	})
	repoService.RegisterCloudHandler(vcs.GithubKind, github.HandleEvent)
	repoService.RegisterCloudHandler(vcs.GitlabKind, gitlab.HandleEvent)

	connectionService := connections.NewService(ctx, connections.Options{
		Logger:             logger,
		DB:                 db,
		VCSProviderService: vcsProviderService,
		RepoService:        repoService,
	})
	releasesService := releases.NewService(releases.Options{
		Logger: logger,
		DB:     db,
	})
	if cfg.DisableLatestChecker == nil || !*cfg.DisableLatestChecker {
		releasesService.StartLatestChecker(ctx)
	}
	workspaceService := workspace.NewService(workspace.Options{
		Logger:              logger,
		DB:                  db,
		Broker:              broker,
		Renderer:            renderer,
		Responder:           responder,
		ConnectionService:   connectionService,
		TeamService:         authService,
		OrganizationService: orgService,
		VCSProviderService:  vcsProviderService,
	})
	configService := configversion.NewService(configversion.Options{
		Logger:              logger,
		DB:                  db,
		WorkspaceAuthorizer: workspaceService,
		Responder:           responder,
		Cache:               cache,
		Signer:              signer,
		MaxConfigSize:       cfg.MaxConfigSize,
	})

	runService := run.NewService(run.Options{
		Logger:                      logger,
		DB:                          db,
		Renderer:                    renderer,
		Responder:                   responder,
		WorkspaceAuthorizer:         workspaceService,
		OrganizationService:         orgService,
		WorkspaceService:            workspaceService,
		ConfigurationVersionService: configService,
		VCSProviderService:          vcsProviderService,
		Broker:                      broker,
		Cache:                       cache,
		VCSEventSubscriber:          vcsEventBroker,
		Signer:                      signer,
		ReleasesService:             releasesService,
	})
	logsService := logs.NewService(logs.Options{
		Logger:        logger,
		DB:            db,
		RunAuthorizer: runService,
		Cache:         cache,
		Broker:        broker,
		Verifier:      signer,
	})
	moduleService := module.NewService(module.Options{
		Logger:             logger,
		DB:                 db,
		Renderer:           renderer,
		HostnameService:    hostnameService,
		VCSProviderService: vcsProviderService,
		Signer:             signer,
		ConnectionService:  connectionService,
		RepoService:        repoService,
		VCSEventSubscriber: vcsEventBroker,
	})
	stateService := state.NewService(state.Options{
		Logger:              logger,
		DB:                  db,
		WorkspaceAuthorizer: workspaceService,
		WorkspaceService:    workspaceService,
		Cache:               cache,
		Renderer:            renderer,
		Responder:           responder,
	})
	variableService := variable.NewService(variable.Options{
		Logger:              logger,
		DB:                  db,
		Renderer:            renderer,
		Responder:           responder,
		WorkspaceAuthorizer: workspaceService,
		WorkspaceService:    workspaceService,
		RunService:          runService,
	})

	agent, err := agent.NewAgent(
		logger.WithValues("component", "agent"),
		agent.LocalClient{
			TokensService:               tokensService,
			WorkspaceService:            workspaceService,
			VariableService:             variableService,
			StateService:                stateService,
			HostnameService:             hostnameService,
			ConfigurationVersionService: configService,
			RunService:                  runService,
			LogsService:                 logsService,
			Downloader:                  releasesService,
		},
		*cfg.AgentConfig,
	)
	if err != nil {
		return nil, err
	}

	authenticatorService, err := authenticator.NewAuthenticatorService(ctx, authenticator.Options{
		Logger:          logger,
		Renderer:        renderer,
		HostnameService: hostnameService,
		TokensService:   tokensService,
		OpaqueHandlerConfigs: []authenticator.OpaqueHandlerConfig{
			{
				ClientConstructor: github.NewOAuthClient,
				OAuthConfig: authenticator.OAuthConfig{
					Hostname:     cfg.GithubHostname,
					Name:         string(vcs.GithubKind),
					Endpoint:     github.OAuthEndpoint,
					Scopes:       github.OAuthScopes,
					ClientID:     cfg.GithubClientID,
					ClientSecret: cfg.GithubClientSecret,
				},
			},
			{
				ClientConstructor: gitlab.NewOAuthClient,
				OAuthConfig: authenticator.OAuthConfig{
					Hostname:     cfg.GitlabHostname,
					Name:         string(vcs.GitlabKind),
					Endpoint:     gitlab.OAuthEndpoint,
					Scopes:       gitlab.OAuthScopes,
					ClientID:     cfg.GitlabClientID,
					ClientSecret: cfg.GitlabClientSecret,
				},
			},
		},
		IDTokenHandlerConfig: cfg.OIDC,
	})
	if err != nil {
		return nil, err
	}

	notificationService := notifications.NewService(notifications.Options{
		Logger:              logger,
		DB:                  db,
		Broker:              broker,
		Responder:           responder,
		WorkspaceAuthorizer: workspaceService,
		WorkspaceService:    workspaceService,
		HostnameService:     hostnameService,
	})

	loginServer, err := loginserver.NewServer(loginserver.Options{
		Secret:        cfg.Secret,
		Renderer:      renderer,
		TokensService: tokensService,
	})
	if err != nil {
		return nil, err
	}

	handlers := []internal.Handlers{
		authService,
		tokensService,
		workspaceService,
		stateService,
		orgService,
		variableService,
		vcsProviderService,
		moduleService,
		runService,
		logsService,
		repoService,
		authenticatorService,
		loginServer,
		configService,
		notificationService,
		githubAppService,
		disco.Service{},
	}

	return &Daemon{
		Config:                      cfg,
		Logger:                      logger,
		Handlers:                    handlers,
		AuthService:                 authService,
		TokensService:               tokensService,
		WorkspaceService:            workspaceService,
		OrganizationService:         orgService,
		VariableService:             variableService,
		VCSProviderService:          vcsProviderService,
		StateService:                stateService,
		ModuleService:               moduleService,
		HostnameService:             hostnameService,
		ConfigurationVersionService: configService,
		RunService:                  runService,
		LogsService:                 logsService,
		RepoService:                 repoService,
		NotificationService:         notificationService,
<<<<<<< HEAD
		GithubAppService:            githubAppService,
		Broker:                      broker,
		DB:                          db,
		agent:                       agent,
=======
		//ReleasesService:             releasesService,
		Broker:       broker,
		DB:           db,
		agent:        agent,
		cloudService: cloudService,
>>>>>>> 83469ca9
	}, nil
}

// Start the otfd daemon and block until ctx is cancelled or an error is
// returned. The started channel is closed once the daemon has started.
func (d *Daemon) Start(ctx context.Context, started chan struct{}) error {
	// Cancel context the first time a func started with g.Go() fails
	g, ctx := errgroup.WithContext(ctx)

	// close all db connections upon exit
	defer d.DB.Close()

	// Construct web server and start listening on port
	server, err := http.NewServer(d.Logger, http.ServerConfig{
		SSL:                  d.SSL,
		CertFile:             d.CertFile,
		KeyFile:              d.KeyFile,
		EnableRequestLogging: d.EnableRequestLogging,
		DevMode:              d.DevMode,
		Middleware:           []mux.MiddlewareFunc{d.TokensService.Middleware()},
		Handlers:             d.Handlers,
	})
	if err != nil {
		return fmt.Errorf("setting up http server: %w", err)
	}
	ln, err := net.Listen("tcp", d.Address)
	if err != nil {
		return err
	}
	defer ln.Close()

	// Unless user has set a hostname, set the hostname to the listening address
	// of the http server.
	if d.Host == "" {
		listenAddress := ln.Addr().(*net.TCPAddr)
		d.SetHostname(internal.NormalizeAddress(listenAddress))
	}
	d.V(0).Info("set system hostname", "hostname", d.Hostname())

	subsystems := []*Subsystem{
		{
			Name:   "broker",
			Logger: d.Logger,
			System: d.Broker,
		},
		{
			Name:   "proxy",
			Logger: d.Logger,
			System: d.LogsService,
		},
		{
			Name:      "reporter",
			Logger:    d.Logger,
			Exclusive: true,
			DB:        d.DB,
			LockID:    internal.Int64(run.ReporterLockID),
			System: &run.Reporter{
				Logger:                      d.Logger.WithValues("component", "reporter"),
				VCSProviderService:          d.VCSProviderService,
				Subscriber:                  d.Broker,
				HostnameService:             d.HostnameService,
				ConfigurationVersionService: d.ConfigurationVersionService,
				WorkspaceService:            d.WorkspaceService,
			},
		},
		{
			Name:      "notifier",
			Logger:    d.Logger,
			Exclusive: true,
			DB:        d.DB,
			LockID:    internal.Int64(notifications.LockID),
			System: notifications.NewNotifier(notifications.NotifierOptions{
				Logger:           d.Logger,
				Subscriber:       d.Broker,
				HostnameService:  d.HostnameService,
				WorkspaceService: d.WorkspaceService,
				DB:               d.DB,
			}),
		},
	}
	if !d.DisableScheduler {
		subsystems = append(subsystems, &Subsystem{
			Name:      "scheduler",
			Logger:    d.Logger,
			Exclusive: true,
			DB:        d.DB,
			LockID:    internal.Int64(scheduler.LockID),
			System: scheduler.NewScheduler(scheduler.Options{
				Logger:           d.Logger,
				WorkspaceService: d.WorkspaceService,
				RunService:       d.RunService,
				Subscriber:       d.Broker,
			}),
		})
	}
	for _, ss := range subsystems {
		if err := ss.Start(ctx, g); err != nil {
			return err
		}
	}

	// Wait for broker start listening; otherwise some tests may fail
	select {
	case <-ctx.Done():
		return ctx.Err()
	case <-time.After(time.Second * 10):
		return fmt.Errorf("timed out waiting for broker to start")
	case <-d.Broker.Started():
	}

	// Run local agent in background
	g.Go(func() error {
		// give local agent unlimited access to services
		agentCtx := internal.AddSubjectToContext(ctx, &internal.Superuser{Username: "local-agent"})
		if err := d.agent.Start(agentCtx); err != nil {
			return fmt.Errorf("agent terminated: %w", err)
		}
		return nil
	})

	// Run HTTP/JSON-API server and web app
	g.Go(func() error {
		if err := server.Start(ctx, ln); err != nil {
			return fmt.Errorf("http server terminated: %w", err)
		}
		return nil
	})

	// Inform the caller the daemon has started
	close(started)

	// Block until error or Ctrl-C received.
	return g.Wait()
}<|MERGE_RESOLUTION|>--- conflicted
+++ resolved
@@ -383,18 +383,10 @@
 		LogsService:                 logsService,
 		RepoService:                 repoService,
 		NotificationService:         notificationService,
-<<<<<<< HEAD
 		GithubAppService:            githubAppService,
 		Broker:                      broker,
 		DB:                          db,
 		agent:                       agent,
-=======
-		//ReleasesService:             releasesService,
-		Broker:       broker,
-		DB:           db,
-		agent:        agent,
-		cloudService: cloudService,
->>>>>>> 83469ca9
 	}, nil
 }
 
