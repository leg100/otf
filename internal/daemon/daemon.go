--- conflicted
+++ resolved
@@ -307,11 +307,7 @@
 		configService,
 		notificationService,
 		disco.Service{},
-<<<<<<< HEAD
-		api,
 		&ghapp.WebHandlers{Renderer: renderer, Service: cloudService, HostnameService: hostnameService},
-=======
->>>>>>> 24038a8e
 	}
 
 	return &Daemon{
