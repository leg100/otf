package runner

import (
	"context"
	"net/netip"

	"github.com/jackc/pgx/v5/pgtype"
	"github.com/leg100/otf/internal"
	"github.com/leg100/otf/internal/organization"
	"github.com/leg100/otf/internal/resource"
	"github.com/leg100/otf/internal/sql"
)

var q = &Queries{}

type db struct {
	*sql.DB
}

// runners

type runnerMetaResult struct {
	RunnerID     resource.ID
	Name         pgtype.Text
	Version      pgtype.Text
	MaxJobs      pgtype.Int4
	IPAddress    netip.Addr
	LastPingAt   pgtype.Timestamptz
	LastStatusAt pgtype.Timestamptz
	Status       pgtype.Text
	AgentPoolID  *resource.ID
	AgentPool    *AgentPool
	CurrentJobs  int64
}

func (r runnerMetaResult) toRunnerMeta() *RunnerMeta {
	meta := &RunnerMeta{
		ID:           r.RunnerID,
		Name:         r.Name.String,
		Version:      r.Version.String,
		MaxJobs:      int(r.MaxJobs.Int32),
		CurrentJobs:  int(r.CurrentJobs),
		IPAddress:    r.IPAddress,
		LastPingAt:   r.LastPingAt.Time.UTC(),
		LastStatusAt: r.LastStatusAt.Time.UTC(),
		Status:       RunnerStatus(r.Status.String),
	}
	if r.AgentPool != nil {
		meta.AgentPool = &RunnerMetaAgentPool{
			ID:               r.AgentPool.AgentPoolID,
			Name:             r.AgentPool.Name.String,
			OrganizationName: r.AgentPool.OrganizationName.String,
		}
	}
	return meta
}

func (db *db) create(ctx context.Context, meta *RunnerMeta) error {
	params := InsertRunnerParams{
		RunnerID:     meta.ID,
		Name:         sql.String(meta.Name),
		Version:      sql.String(meta.Version),
		MaxJobs:      sql.Int4(meta.MaxJobs),
		IPAddress:    meta.IPAddress,
		Status:       sql.String(string(meta.Status)),
		LastPingAt:   sql.Timestamptz(meta.LastPingAt),
		LastStatusAt: sql.Timestamptz(meta.LastStatusAt),
	}
	if meta.AgentPool != nil {
		params.AgentPoolID = &meta.AgentPool.ID
	}
	return q.InsertRunner(ctx, db.Conn(ctx), params)
}

func (db *db) update(ctx context.Context, runnerID resource.ID, fn func(context.Context, *RunnerMeta) error) error {
	_, err := sql.Updater(
		ctx,
		db.DB,
		func(ctx context.Context, conn sql.Connection) (*RunnerMeta, error) {
			result, err := q.FindRunnerByIDForUpdate(ctx, db.Conn(ctx), runnerID)
			if err != nil {
				return nil, err
			}
			return runnerMetaResult(result).toRunnerMeta(), nil
		},
		fn,
		func(ctx context.Context, conn sql.Connection, agent *RunnerMeta) error {
			_, err := q.UpdateRunner(ctx, db.Conn(ctx), UpdateRunnerParams{
				RunnerID:     agent.ID,
				Status:       sql.String(string(agent.Status)),
				LastPingAt:   sql.Timestamptz(agent.LastPingAt),
				LastStatusAt: sql.Timestamptz(agent.LastStatusAt),
			})
			return err
		},
	)
	return err
}

func (db *db) get(ctx context.Context, runnerID resource.ID) (*RunnerMeta, error) {
	result, err := q.FindRunnerByID(ctx, db.Conn(ctx), runnerID)
	if err != nil {
		return nil, sql.Error(err)
	}
	return runnerMetaResult(result).toRunnerMeta(), nil
}

func (db *db) list(ctx context.Context) ([]*RunnerMeta, error) {
	rows, err := q.FindRunners(ctx, db.Conn(ctx))
	if err != nil {
		return nil, sql.Error(err)
	}
	agents := make([]*RunnerMeta, len(rows))
	for i, r := range rows {
		agents[i] = runnerMetaResult(r).toRunnerMeta()
	}
	return agents, nil
}

func (db *db) listServerRunners(ctx context.Context) ([]*RunnerMeta, error) {
	rows, err := q.FindServerRunners(ctx, db.Conn(ctx))
	if err != nil {
		return nil, sql.Error(err)
	}
	agents := make([]*RunnerMeta, len(rows))
	for i, r := range rows {
		agents[i] = runnerMetaResult(r).toRunnerMeta()
	}
	return agents, nil
}

<<<<<<< HEAD
func (db *db) listRunnersByOrganization(ctx context.Context, organization organization.Name) ([]*RunnerMeta, error) {
	rows, err := db.Querier(ctx).FindRunnersByOrganization(ctx, sql.String(organization))
=======
func (db *db) listRunnersByOrganization(ctx context.Context, organization string) ([]*RunnerMeta, error) {
	rows, err := q.FindRunnersByOrganization(ctx, db.Conn(ctx), sql.String(organization))
>>>>>>> a55ffb56
	if err != nil {
		return nil, sql.Error(err)
	}
	agents := make([]*RunnerMeta, len(rows))
	for i, r := range rows {
		agents[i] = runnerMetaResult(r).toRunnerMeta()
	}
	return agents, nil
}

func (db *db) listRunnersByPool(ctx context.Context, poolID resource.ID) ([]*RunnerMeta, error) {
	rows, err := q.FindRunnersByPoolID(ctx, db.Conn(ctx), poolID)
	if err != nil {
		return nil, sql.Error(err)
	}
	runners := make([]*RunnerMeta, len(rows))
	for i, r := range rows {
		runners[i] = runnerMetaResult(r).toRunnerMeta()
	}
	return runners, nil
}

func (db *db) deleteRunner(ctx context.Context, runnerID resource.ID) error {
	_, err := q.DeleteRunner(ctx, db.Conn(ctx), runnerID)
	return sql.Error(err)
}

// jobs

type jobResult struct {
	JobID            resource.ID
	RunID            resource.ID
	Phase            pgtype.Text
	Status           pgtype.Text
	Signaled         pgtype.Bool
	RunnerID         *resource.ID
	AgentPoolID      *resource.ID
	WorkspaceID      resource.ID
	OrganizationName pgtype.Text
}

func (r jobResult) toJob() *Job {
	job := &Job{
		ID:           r.JobID,
		RunID:        r.RunID,
		Phase:        internal.PhaseType(r.Phase.String),
		Status:       JobStatus(r.Status.String),
		WorkspaceID:  r.WorkspaceID,
		Organization: r.OrganizationName.String,
		RunnerID:     r.RunnerID,
		AgentPoolID:  r.AgentPoolID,
	}
	if r.Signaled.Valid {
		job.Signaled = &r.Signaled.Bool
	}
	return job
}

func (db *db) createJob(ctx context.Context, job *Job) error {
	err := q.InsertJob(ctx, db.Conn(ctx), InsertJobParams{
		JobID:  job.ID,
		RunID:  job.RunID,
		Phase:  sql.String(string(job.Phase)),
		Status: sql.String(string(job.Status)),
	})
	return sql.Error(err)
}

func (db *db) getAllocatedAndSignaledJobs(ctx context.Context, runnerID resource.ID) ([]*Job, error) {
	allocated, err := q.FindAllocatedJobs(ctx, db.Conn(ctx), &runnerID)
	if err != nil {
		return nil, sql.Error(err)
	}
	signaled, err := q.FindAndUpdateSignaledJobs(ctx, db.Conn(ctx), &runnerID)
	if err != nil {
		return nil, sql.Error(err)
	}
	jobs := make([]*Job, len(allocated)+len(signaled))
	for i, r := range allocated {
		jobs[i] = jobResult(r).toJob()
	}
	for i, r := range signaled {
		jobs[len(allocated)+i] = jobResult(r).toJob()
	}
	return jobs, nil
}

func (db *db) getJob(ctx context.Context, jobID resource.ID) (*Job, error) {
	result, err := q.FindJob(ctx, db.Conn(ctx), jobID)
	if err != nil {
		return nil, sql.Error(err)
	}
	return jobResult(result).toJob(), nil
}

func (db *db) listJobs(ctx context.Context) ([]*Job, error) {
	rows, err := q.FindJobs(ctx, db.Conn(ctx))
	if err != nil {
		return nil, sql.Error(err)
	}
	jobs := make([]*Job, len(rows))
	for i, r := range rows {
		jobs[i] = jobResult(r).toJob()
	}
	return jobs, nil
}

func (db *db) updateJob(ctx context.Context, jobID resource.ID, fn func(context.Context, *Job) error) (*Job, error) {
	return sql.Updater(
		ctx,
		db.DB,
		func(ctx context.Context, conn sql.Connection) (*Job, error) {
			result, err := q.FindJobForUpdate(ctx, conn, jobID)
			if err != nil {
				return nil, err
			}
			return jobResult(result).toJob(), nil
		},
		fn,
		func(ctx context.Context, conn sql.Connection, job *Job) error {
			_, err := q.UpdateJob(ctx, conn, UpdateJobParams{
				Status:   sql.String(string(job.Status)),
				Signaled: sql.BoolPtr(job.Signaled),
				RunnerID: job.RunnerID,
				JobID:    job.ID,
			})
			return err
		},
	)
}

func (db *db) updateUnfinishedJobByRunID(ctx context.Context, runID resource.ID, fn func(context.Context, *Job) error) (*Job, error) {
	return sql.Updater(
		ctx,
		db.DB,
		func(ctx context.Context, conn sql.Connection) (*Job, error) {
			result, err := q.FindUnfinishedJobForUpdateByRunID(ctx, conn, runID)
			if err != nil {
				return nil, err
			}
			return jobResult(result).toJob(), nil
		},
		fn,
		func(ctx context.Context, conn sql.Connection, job *Job) error {
			_, err := q.UpdateJob(ctx, conn, UpdateJobParams{
				Status:   sql.String(string(job.Status)),
				Signaled: sql.BoolPtr(job.Signaled),
				RunnerID: job.RunnerID,
				JobID:    job.ID,
			})
			return err
		},
	)
}

// agent tokens

type agentTokenRow struct {
	AgentTokenID resource.ID        `json:"agent_token_id"`
	CreatedAt    pgtype.Timestamptz `json:"created_at"`
	Description  pgtype.Text        `json:"description"`
	AgentPoolID  resource.ID        `json:"agent_pool_id"`
}

func (row agentTokenRow) toAgentToken() *agentToken {
	return &agentToken{
		ID:          row.AgentTokenID,
		CreatedAt:   row.CreatedAt.Time.UTC(),
		Description: row.Description.String,
		AgentPoolID: row.AgentPoolID,
	}
}

func (db *db) createAgentToken(ctx context.Context, token *agentToken) error {
	return q.InsertAgentToken(ctx, db.Conn(ctx), InsertAgentTokenParams{
		AgentTokenID: token.ID,
		Description:  sql.String(token.Description),
		AgentPoolID:  token.AgentPoolID,
		CreatedAt:    sql.Timestamptz(token.CreatedAt.UTC()),
	})
}

func (db *db) getAgentTokenByID(ctx context.Context, id resource.ID) (*agentToken, error) {
	r, err := q.FindAgentTokenByID(ctx, db.Conn(ctx), id)
	if err != nil {
		return nil, sql.Error(err)
	}
	return agentTokenRow(r).toAgentToken(), nil
}

func (db *db) listAgentTokens(ctx context.Context, poolID resource.ID) ([]*agentToken, error) {
	rows, err := q.FindAgentTokensByAgentPoolID(ctx, db.Conn(ctx), poolID)
	if err != nil {
		return nil, sql.Error(err)
	}
	tokens := make([]*agentToken, len(rows))
	for i, r := range rows {
		tokens[i] = agentTokenRow(r).toAgentToken()
	}
	return tokens, nil
}

func (db *db) deleteAgentToken(ctx context.Context, id resource.ID) error {
	_, err := q.DeleteAgentTokenByID(ctx, db.Conn(ctx), id)
	if err != nil {
		return sql.Error(err)
	}
	return nil
}

// agent pools

type poolresult struct {
	AgentPoolID         resource.ID
	Name                pgtype.Text
	CreatedAt           pgtype.Timestamptz
	OrganizationName    pgtype.Text
	OrganizationScoped  pgtype.Bool
	WorkspaceIds        []pgtype.Text
	AllowedWorkspaceIds []pgtype.Text
}

func (r poolresult) toPool() (*Pool, error) {
	pool := &Pool{
		ID:                 r.AgentPoolID,
		Name:               r.Name.String,
		CreatedAt:          r.CreatedAt.Time.UTC(),
		Organization:       r.OrganizationName.String,
		OrganizationScoped: r.OrganizationScoped.Bool,
	}
	pool.AssignedWorkspaces = make([]resource.ID, len(r.WorkspaceIds))
	for i, wid := range r.WorkspaceIds {
		var err error
		pool.AssignedWorkspaces[i], err = resource.ParseID(wid.String)
		if err != nil {
			return nil, err
		}
	}
	pool.AllowedWorkspaces = make([]resource.ID, len(r.AllowedWorkspaceIds))
	for i, wid := range r.AllowedWorkspaceIds {
		var err error
		pool.AllowedWorkspaces[i], err = resource.ParseID(wid.String)
		if err != nil {
			return nil, err
		}
	}
	return pool, nil
}

func (db *db) createPool(ctx context.Context, pool *Pool) error {
	err := db.Tx(ctx, func(ctx context.Context, conn sql.Connection) error {
		err := q.InsertAgentPool(ctx, db.Conn(ctx), InsertAgentPoolParams{
			AgentPoolID:        pool.ID,
			Name:               sql.String(pool.Name),
			CreatedAt:          sql.Timestamptz(pool.CreatedAt),
			OrganizationName:   sql.String(pool.Organization),
			OrganizationScoped: sql.Bool(pool.OrganizationScoped),
		})
		if err != nil {
			return err
		}
		for _, workspaceID := range pool.AllowedWorkspaces {
			err := q.InsertAgentPoolAllowedWorkspace(ctx, db.Conn(ctx), InsertAgentPoolAllowedWorkspaceParams{
				PoolID:      pool.ID,
				WorkspaceID: workspaceID,
			})
			if err != nil {
				return err
			}
		}
		return nil
	})
	if err != nil {
		return err
	}
	return nil
}

func (db *db) updatePool(ctx context.Context, pool *Pool) error {
	_, err := q.UpdateAgentPool(ctx, db.Conn(ctx), UpdateAgentPoolParams{
		PoolID:             pool.ID,
		Name:               sql.String(pool.Name),
		OrganizationScoped: sql.Bool(pool.OrganizationScoped),
	})
	if err != nil {
		return sql.Error(err)
	}
	return nil
}

func (db *db) addAgentPoolAllowedWorkspace(ctx context.Context, poolID, workspaceID resource.ID) error {
	err := q.InsertAgentPoolAllowedWorkspace(ctx, db.Conn(ctx), InsertAgentPoolAllowedWorkspaceParams{
		PoolID:      poolID,
		WorkspaceID: workspaceID,
	})
	if err != nil {
		return err
	}
	return nil
}

func (db *db) deleteAgentPoolAllowedWorkspace(ctx context.Context, poolID, workspaceID resource.ID) error {
	err := q.DeleteAgentPoolAllowedWorkspace(ctx, db.Conn(ctx), DeleteAgentPoolAllowedWorkspaceParams{
		PoolID:      poolID,
		WorkspaceID: workspaceID,
	})
	if err != nil {
		return err
	}
	return nil
}

func (db *db) getPool(ctx context.Context, poolID resource.ID) (*Pool, error) {
	result, err := q.FindAgentPool(ctx, db.Conn(ctx), poolID)
	if err != nil {
		return nil, sql.Error(err)
	}
	return poolresult(result).toPool()
}

func (db *db) getPoolByTokenID(ctx context.Context, tokenID resource.ID) (*Pool, error) {
	result, err := q.FindAgentPoolByAgentTokenID(ctx, db.Conn(ctx), tokenID)
	if err != nil {
		return nil, sql.Error(err)
	}
	return poolresult(result).toPool()
}

<<<<<<< HEAD
func (db *db) listPoolsByOrganization(ctx context.Context, organization organization.Name, opts listPoolOptions) ([]*Pool, error) {
	rows, err := db.Querier(ctx).FindAgentPoolsByOrganization(ctx, sqlc.FindAgentPoolsByOrganizationParams{
=======
func (db *db) listPoolsByOrganization(ctx context.Context, organization string, opts listPoolOptions) ([]*Pool, error) {
	rows, err := q.FindAgentPoolsByOrganization(ctx, db.Conn(ctx), FindAgentPoolsByOrganizationParams{
>>>>>>> a55ffb56
		OrganizationName:     sql.String(organization),
		NameSubstring:        sql.StringPtr(opts.NameSubstring),
		AllowedWorkspaceName: sql.StringPtr(opts.AllowedWorkspaceName),
		AllowedWorkspaceID:   sql.IDPtr(opts.AllowedWorkspaceID),
	})
	if err != nil {
		return nil, sql.Error(err)
	}
	pools := make([]*Pool, len(rows))
	for i, r := range rows {
		var err error
		pools[i], err = poolresult(r).toPool()
		if err != nil {
			return nil, err
		}
	}
	return pools, nil
}

func (db *db) deleteAgentPool(ctx context.Context, poolID resource.ID) error {
	_, err := q.DeleteAgentPool(ctx, db.Conn(ctx), poolID)
	if err != nil {
		return sql.Error(err)
	}
	return nil
}<|MERGE_RESOLUTION|>--- conflicted
+++ resolved
@@ -129,13 +129,8 @@
 	return agents, nil
 }
 
-<<<<<<< HEAD
 func (db *db) listRunnersByOrganization(ctx context.Context, organization organization.Name) ([]*RunnerMeta, error) {
-	rows, err := db.Querier(ctx).FindRunnersByOrganization(ctx, sql.String(organization))
-=======
-func (db *db) listRunnersByOrganization(ctx context.Context, organization string) ([]*RunnerMeta, error) {
-	rows, err := q.FindRunnersByOrganization(ctx, db.Conn(ctx), sql.String(organization))
->>>>>>> a55ffb56
+	rows, err := q.FindRunnersByOrganization(ctx, db.Conn(ctx), organization)
 	if err != nil {
 		return nil, sql.Error(err)
 	}
@@ -464,14 +459,9 @@
 	return poolresult(result).toPool()
 }
 
-<<<<<<< HEAD
 func (db *db) listPoolsByOrganization(ctx context.Context, organization organization.Name, opts listPoolOptions) ([]*Pool, error) {
-	rows, err := db.Querier(ctx).FindAgentPoolsByOrganization(ctx, sqlc.FindAgentPoolsByOrganizationParams{
-=======
-func (db *db) listPoolsByOrganization(ctx context.Context, organization string, opts listPoolOptions) ([]*Pool, error) {
 	rows, err := q.FindAgentPoolsByOrganization(ctx, db.Conn(ctx), FindAgentPoolsByOrganizationParams{
->>>>>>> a55ffb56
-		OrganizationName:     sql.String(organization),
+		OrganizationName:     organization,
 		NameSubstring:        sql.StringPtr(opts.NameSubstring),
 		AllowedWorkspaceName: sql.StringPtr(opts.AllowedWorkspaceName),
 		AllowedWorkspaceID:   sql.IDPtr(opts.AllowedWorkspaceID),
