package runner

import (
	"context"
	"errors"
	"fmt"
	"slices"

	"github.com/gorilla/mux"
	"github.com/leg100/otf/internal"
	"github.com/leg100/otf/internal/authz"
	otfhttp "github.com/leg100/otf/internal/http"
	"github.com/leg100/otf/internal/logr"
	"github.com/leg100/otf/internal/organization"
	"github.com/leg100/otf/internal/pubsub"
	"github.com/leg100/otf/internal/resource"
	otfrun "github.com/leg100/otf/internal/run"
	"github.com/leg100/otf/internal/sql"
	"github.com/leg100/otf/internal/tfeapi"
	"github.com/leg100/otf/internal/tokens"
	"github.com/leg100/otf/internal/workspace"
)

var ErrInvalidStateTransition = errors.New("invalid runner state transition")

type (
	Service struct {
		logr.Logger
		*authz.Authorizer

		tfeapi       *tfe
		api          *api
		web          *webHandlers
		poolBroker   pubsub.SubscriptionService[*Pool]
		runnerBroker pubsub.SubscriptionService[*RunnerMeta]
		jobBroker    pubsub.SubscriptionService[*Job]
		phases       phaseClient

		db *db
		*tokenFactory
	}

	ServiceOptions struct {
		logr.Logger
		*sql.DB
		*sql.Listener
		*tfeapi.Responder

		RunService       *otfrun.Service
		WorkspaceService *workspace.Service
		TokensService    *tokens.Service
		Authorizer       *authz.Authorizer
	}

	phaseClient interface {
		StartPhase(ctx context.Context, runID resource.TfeID, phase internal.PhaseType, _ otfrun.PhaseStartOptions) (*otfrun.Run, error)
		FinishPhase(ctx context.Context, runID resource.TfeID, phase internal.PhaseType, opts otfrun.PhaseFinishOptions) (*otfrun.Run, error)
		Cancel(ctx context.Context, runID resource.TfeID) error
	}
)

func NewService(opts ServiceOptions) *Service {
	svc := &Service{
		Logger:     opts.Logger,
		Authorizer: opts.Authorizer,
		db:         &db{DB: opts.DB},
		tokenFactory: &tokenFactory{
			tokens: opts.TokensService,
		},
		phases: opts.RunService,
	}
	svc.tfeapi = &tfe{
		Service:   svc,
		Responder: opts.Responder,
	}
	svc.api = &api{
		Service:   svc,
		Responder: opts.Responder,
	}
	svc.web = newWebHandlers(svc, opts)
	svc.poolBroker = pubsub.NewBroker(
		opts.Logger,
		opts.Listener,
		"agent_pools",
		func(ctx context.Context, id resource.TfeID, action sql.Action) (*Pool, error) {
			if action == sql.DeleteAction {
				return &Pool{ID: id}, nil
			}
			return svc.db.getPool(ctx, id)
		},
	)
	svc.runnerBroker = pubsub.NewBroker(
		opts.Logger,
		opts.Listener,
		"runners",
		func(ctx context.Context, id resource.TfeID, action sql.Action) (*RunnerMeta, error) {
			if action == sql.DeleteAction {
				return &RunnerMeta{ID: id}, nil
			}
			return svc.db.get(ctx, id)
		},
	)
	svc.jobBroker = pubsub.NewBroker(
		opts.Logger,
		opts.Listener,
		"jobs",
		func(ctx context.Context, id resource.TfeID, action sql.Action) (*Job, error) {
			if action == sql.DeleteAction {
				return &Job{ID: id}, nil
			}
			return svc.db.getJob(ctx, id)
		},
	)
	// Register with auth middleware the agent token kind and a means of
	// retrieving the appropriate runner corresponding to the agent token ID
	opts.TokensService.RegisterKind(resource.AgentTokenKind, func(ctx context.Context, tokenID resource.TfeID) (authz.Subject, error) {
		// Fetch agent pool corresponding to the provided token. This
		// effectively authenticates the token.
		pool, err := svc.db.getPoolByTokenID(ctx, tokenID)
		if err != nil {
			return nil, err
		}
		// if the runner has already registered then it should be sending its ID
		// in an http header
		headers, err := otfhttp.HeadersFromContext(ctx)
		if err != nil {
			return nil, err
		}
		if runnerIDValue := headers.Get(runnerIDHeaderKey); runnerIDValue != "" {
			runnerID, err := resource.ParseTfeID(runnerIDValue)
			if err != nil {
				return nil, err
			}
			runner, err := svc.getRunner(ctx, runnerID)
			if err != nil {
				return nil, fmt.Errorf("retrieving runner corresponding to ID found in http header: %w", err)
			}
			return runner, nil
		}
		// Agent runner hasn't registered yet, so set subject to a runner with a
		// agent pool info, which will be used when registering the runner below.
		return &unregistered{pool: pool}, nil
	})
	// create jobs when a plan or apply is enqueued
	opts.RunService.AfterEnqueuePlan(svc.createJob)
	opts.RunService.AfterEnqueueApply(svc.createJob)
	// cancel job when a run is canceled
	opts.RunService.AfterCancelRun(svc.cancelJob)
	// cancel job when a run is forceably canceled
	opts.RunService.AfterForceCancelRun(svc.cancelJob)
	// check whether a workspace is being created or updated and configured to
	// use an agent pool, and if so, check that it is allowed to use the pool.
	opts.WorkspaceService.BeforeCreateWorkspace(svc.checkWorkspacePoolAccess)
	opts.WorkspaceService.BeforeUpdateWorkspace(svc.checkWorkspacePoolAccess)
	// Register with auth middleware the job token and a means of
	// retrieving Job corresponding to token.
	opts.TokensService.RegisterKind(resource.JobKind, func(ctx context.Context, jobID resource.TfeID) (authz.Subject, error) {
		return svc.getJob(ctx, jobID)
	})
	return svc
}

func (s *Service) AddHandlers(r *mux.Router) {
	s.tfeapi.addHandlers(r)
	s.api.addHandlers(r)
	s.web.addHandlers(r)
}

func (s *Service) NewAllocator(logger logr.Logger) *allocator {
	return &allocator{
		Logger: logger,
		client: s,
	}
}

func (s *Service) NewManager() *manager { return newManager(s) }

func (s *Service) WatchAgentPools(ctx context.Context) (<-chan pubsub.Event[*Pool], func()) {
	return s.poolBroker.Subscribe(ctx)
}

func (s *Service) WatchRunners(ctx context.Context) (<-chan pubsub.Event[*RunnerMeta], func()) {
	return s.runnerBroker.Subscribe(ctx)
}

func (s *Service) Watch(ctx context.Context) (<-chan pubsub.Event[*RunnerMeta], func()) {
	return s.WatchRunners(ctx)
}

func (s *Service) WatchJobs(ctx context.Context) (<-chan pubsub.Event[*Job], func()) {
	return s.jobBroker.Subscribe(ctx)
}

func (s *Service) register(ctx context.Context, opts registerOptions) (*RunnerMeta, error) {
	runner, err := func() (*RunnerMeta, error) {
		subject, err := authz.SubjectFromContext(ctx)
		if err != nil {
			return nil, err
		}
		unregistered, ok := subject.(*unregistered)
		if !ok {
			return nil, internal.ErrAccessNotPermitted
		}
		registered, err := register(unregistered, opts)
		if err != nil {
			return nil, err
		}
		if err := s.db.create(ctx, registered); err != nil {
			return nil, err
		}
		return registered, nil
	}()
	if err != nil {
		s.Error(err, "registering runner")
		return nil, err
	}
	s.V(0).Info("registered runner", "runner", runner)
	return runner, nil
}

func (s *Service) getRunner(ctx context.Context, runnerID resource.TfeID) (*RunnerMeta, error) {
	runner, err := s.db.get(ctx, runnerID)
	if err != nil {
		s.Error(err, "retrieving runner", "runner_id", runnerID)
		return nil, err
	}
	s.V(9).Info("retrieved runner", "runner", runner)
	return runner, err
}

func (s *Service) updateStatus(ctx context.Context, runnerID resource.TfeID, to RunnerStatus) error {
	// only these subjects may call this endpoint:
	// (a) the manager, or
	// (b) an runner with an ID matching runnerID
	subject, err := authz.SubjectFromContext(ctx)
	if err != nil {
		return err
	}
	var ping bool
	switch s := subject.(type) {
	case *manager:
		// ok
	case *RunnerMeta:
		if s.ID != runnerID {
			return internal.ErrAccessNotPermitted
		}
		ping = true
	default:
		return internal.ErrAccessNotPermitted
	}

	// keep a record of what the status was before the update for logging
	// purposes
	var from RunnerStatus
	err = s.db.update(ctx, runnerID, func(ctx context.Context, runner *RunnerMeta) error {
		from = runner.Status
		return runner.setStatus(to, ping)
	})
	if err != nil {
		s.Error(err, "updating runner status", "runner_id", runnerID, "status", to, "subject", subject)
		return err
	}
	s.V(9).Info("updated runner status", "runner_id", runnerID, "from", from, "to", to, "subject", subject)
	return nil
}

type ListOptions struct {
	resource.PageOptions
	// Organization filters runners by the organization of their agent pool.
	//
	// NOTE: setting this does not exclude server runners (which do not belong
	// to an organization). To exclude servers runners as well set Server below to
	// false.
	Organization *string `schema:"organization_name"`
	// PoolID filters runners by agent pool ID
	PoolID *resource.ID `schema:"pool_id"`
	// Server filters server runners: true to list only server runners; false to
	// exclude server runners.
	Server *bool `schema:"server"`
}

func (s *Service) List(ctx context.Context, opts ListOptions) (*resource.Page[*RunnerMeta], error) {
	return s.listRunners(ctx, opts)
}

<<<<<<< HEAD
func (s *Service) listRunners(ctx context.Context, opts ListOptions) (*resource.Page[*RunnerMeta], error) {
	// Any user can list server runners. Otherwise user must have perms to list
	// agent runners or a combination of both server and agent runners.
	if opts.Server == nil || *opts.Server == false {
		var accessRequest authz.AccessRequest
		if opts.Organization != nil {
			accessRequest.Organization = *opts.Organization
		}
		_, err := s.Authorize(ctx, authz.ListRunnersAction, &accessRequest)
		if err != nil {
			return nil, err
		}
	}
	return s.db.list(ctx, opts)
=======
func (s *Service) listRunnersByOrganization(ctx context.Context, organization organization.Name) ([]*RunnerMeta, error) {
	_, err := s.Authorize(ctx, authz.ListRunnersAction, organization)
	if err != nil {
		return nil, err
	}
	return s.db.listRunnersByOrganization(ctx, organization)
}

func (s *Service) listRunnersByPool(ctx context.Context, poolID resource.TfeID) ([]*RunnerMeta, error) {
	return s.db.listRunnersByPool(ctx, poolID)
>>>>>>> e12dec56
}

func (s *Service) deleteRunner(ctx context.Context, runnerID resource.TfeID) error {
	if err := s.db.deleteRunner(ctx, runnerID); err != nil {
		s.Error(err, "deleting runner", "runner_id", runnerID)
		return err
	}
	s.V(2).Info("deleted runner", "runner_id", runnerID)
	return nil
}

func (s *Service) createJob(ctx context.Context, run *otfrun.Run) error {
	job := newJob(run)
	if err := s.db.createJob(ctx, job); err != nil {
		return err
	}
	return nil
}

// cancelJob is called when a user cancels a run - cancelJob determines whether
// the corresponding job is signaled and what type of signal, and/or whether the
// job should be canceled.
func (s *Service) cancelJob(ctx context.Context, run *otfrun.Run) error {
	var signal *bool
	job, err := s.db.updateUnfinishedJobByRunID(ctx, run.ID, func(ctx context.Context, job *Job) (err error) {
		signal, err = job.cancel(run)
		return err
	})
	if err != nil {
		if errors.Is(err, internal.ErrResourceNotFound) {
			// ignore when no job has yet been created for the run.
			return nil
		}
		s.Error(err, "canceling job for run", "run", run)
		return err
	}
	if signal != nil {
		s.V(4).Info("sending cancelation signal to job", "force-cancel", *signal, "job", job)
	} else {
		s.V(4).Info("canceled job", "job", job)
	}
	return nil
}

// getJobs returns jobs that either:
// (a) have JobAllocated status
// (b) have JobRunning status and a non-nil cancellation signal
//
// getJobs is intended to be called by an runner in order to retrieve jobs to
// execute and jobs to cancel.
func (s *Service) getJobs(ctx context.Context, runnerID resource.TfeID) ([]*Job, error) {
	// only these subjects may call this endpoint:
	// (a) a runner with an ID matching runnerID
	if err := authorizeRunner(ctx, runnerID); err != nil {
		return nil, internal.ErrAccessNotPermitted
	}

	sub, unsub := s.WatchJobs(ctx)
	defer unsub()

	jobs, err := s.db.getAllocatedAndSignaledJobs(ctx, runnerID)
	if err != nil {
		return nil, err
	}

	if len(jobs) > 0 {
		// return existing jobs
		return jobs, nil
	}

	// wait for a job matching criteria to arrive:
	for event := range sub {
		job := event.Payload
		if job.RunnerID == nil || *job.RunnerID != runnerID {
			continue
		}
		switch job.Status {
		case JobAllocated:
			return []*Job{job}, nil
		case JobRunning:
			if job.Signaled != nil {
				return []*Job{job}, nil
			}
		}
	}
	return nil, nil
}

func (s *Service) getJob(ctx context.Context, jobID resource.TfeID) (*Job, error) {
	return s.db.getJob(ctx, jobID)
}

func (s *Service) listJobs(ctx context.Context) ([]*Job, error) {
	return s.db.listJobs(ctx)
}

func (s *Service) allocateJob(ctx context.Context, jobID resource.TfeID, runnerID resource.TfeID) (*Job, error) {
	allocated, err := s.db.updateJob(ctx, jobID, func(ctx context.Context, job *Job) error {
		return job.allocate(runnerID)
	})
	if err != nil {
		s.Error(err, "allocating job", "job_id", jobID, "runner_id", runnerID)
		return nil, err
	}
	s.V(0).Info("allocated job", "job", allocated, "runner_id", runnerID)
	return allocated, nil
}

func (s *Service) reallocateJob(ctx context.Context, jobID resource.TfeID, runnerID resource.TfeID) (*Job, error) {
	var (
		from        resource.TfeID // ID of runner that job *was* allocated to
		reallocated *Job
	)
	reallocated, err := s.db.updateJob(ctx, jobID, func(ctx context.Context, job *Job) error {
		from = *job.RunnerID
		return job.reallocate(runnerID)
	})
	if err != nil {
		s.Error(err, "re-allocating job", "job_id", jobID, "from", from, "to", runnerID)
		return nil, err
	}
	s.V(0).Info("re-allocated job", "job", reallocated, "from", from, "to", runnerID)
	return reallocated, nil
}

// startJob starts a job and returns a job token with permissions to
// carry out the job. Only a runner that has been allocated the job can
// call this method.
func (s *Service) startJob(ctx context.Context, jobID resource.TfeID) ([]byte, error) {
	runner, err := runnerFromContext(ctx)
	if err != nil {
		return nil, internal.ErrAccessNotPermitted
	}

	var token []byte
	_, err = s.db.updateJob(ctx, jobID, func(ctx context.Context, job *Job) error {
		if job.RunnerID == nil || *job.RunnerID != runner.ID {
			return internal.ErrAccessNotPermitted
		}
		if err := job.startJob(); err != nil {
			return err
		}
		// start corresponding run phase too
		if _, err = s.phases.StartPhase(ctx, job.RunID, job.Phase, otfrun.PhaseStartOptions{}); err != nil {
			return err
		}
		token, err = s.createJobToken(jobID)
		if err != nil {
			return err
		}
		return nil
	})
	if err != nil {
		s.Error(err, "starting job", "spec", jobID, "runner", runner)
		return nil, err
	}
	s.V(2).Info("started job", "spec", jobID, "runner", runner)
	return token, nil
}

type finishJobOptions struct {
	Status JobStatus `json:"status"`
	Error  string    `json:"error,omitempty"`
}

// finishJob finishes a job. Only the job itself may call this endpoint.
func (s *Service) finishJob(ctx context.Context, jobID resource.TfeID, opts finishJobOptions) error {
	{
		subject, err := authz.SubjectFromContext(ctx)
		if err != nil {
			return internal.ErrAccessNotPermitted
		}
		if _, ok := subject.(*Job); !ok {
			return internal.ErrAccessNotPermitted
		}
	}
	job, err := s.db.updateJob(ctx, jobID, func(ctx context.Context, job *Job) error {
		// update corresponding run phase too
		var err error
		switch opts.Status {
		case JobFinished, JobErrored:
			_, err = s.phases.FinishPhase(ctx, job.RunID, job.Phase, otfrun.PhaseFinishOptions{
				Errored: opts.Status == JobErrored,
			})
		case JobCanceled:
			err = s.phases.Cancel(ctx, job.RunID)
		}
		if err != nil {
			return err
		}
		return job.finishJob(opts.Status)
	})
	if err != nil {
		s.Error(err, "finishing job", "job_id", jobID)
		return err
	}
	if opts.Error != "" {
		s.V(2).Info("finished job with error", "job", job, "status", opts.Status, "job_error", opts.Error)
	} else {
		s.V(2).Info("finished job", "job", job, "status", opts.Status)
	}
	return nil
}

// agent tokens

func (s *Service) CreateAgentToken(ctx context.Context, poolID resource.TfeID, opts CreateAgentTokenOptions) (*agentToken, []byte, error) {
	at, token, subject, err := func() (*agentToken, []byte, authz.Subject, error) {
		pool, err := s.db.getPool(ctx, poolID)
		if err != nil {
			return nil, nil, nil, err
		}
		subject, err := s.Authorize(ctx, authz.CreateAgentTokenAction, &pool.Organization)
		if err != nil {
			return nil, nil, nil, err
		}
		at, token, err := s.NewAgentToken(poolID, opts)
		if err != nil {
			return nil, nil, nil, err
		}
		if err := s.db.createAgentToken(ctx, at); err != nil {
			s.Error(err, "creating agent token", "organization", poolID, "id", at.ID, "subject", subject)
			return nil, nil, nil, err
		}
		return at, token, subject, nil
	}()
	if err != nil {
		s.Error(err, "creating agent token", "agent_pool_id", poolID, "subject", subject)
		return nil, nil, err
	}
	s.V(0).Info("created agent token", "token", at, "subject", subject)
	return at, token, nil
}

func (s *Service) GetAgentToken(ctx context.Context, tokenID resource.TfeID) (*agentToken, error) {
	at, subject, err := func() (*agentToken, authz.Subject, error) {
		at, err := s.db.getAgentTokenByID(ctx, tokenID)
		if err != nil {
			return nil, nil, err
		}
		pool, err := s.db.getPool(ctx, at.AgentPoolID)
		if err != nil {
			return nil, nil, err
		}
		subject, err := s.Authorize(ctx, authz.GetAgentTokenAction, &pool.Organization)
		if err != nil {
			return nil, nil, err
		}
		return at, subject, nil
	}()
	if err != nil {
		s.Error(err, "retrieving agent token", "id", tokenID)
		return nil, err
	}
	s.V(9).Info("retrieved agent token", "token", at, "subject", subject)
	return at, nil
}

func (s *Service) ListAgentTokens(ctx context.Context, poolID resource.TfeID) ([]*agentToken, error) {
	pool, err := s.db.getPool(ctx, poolID)
	if err != nil {
		return nil, err
	}
	subject, err := s.Authorize(ctx, authz.ListAgentTokensAction, &pool.Organization)
	if err != nil {
		return nil, err
	}

	tokens, err := s.db.listAgentTokens(ctx, poolID)
	if err != nil {
		s.Error(err, "listing agent tokens", "organization", poolID, "subject", subject)
		return nil, err
	}
	s.V(9).Info("listed agent tokens", "organization", poolID, "subject", subject)
	return tokens, nil
}

func (s *Service) DeleteAgentToken(ctx context.Context, tokenID resource.TfeID) (*agentToken, error) {
	at, subject, err := func() (*agentToken, authz.Subject, error) {
		// retrieve agent token and pool in order to get organization for authorization
		at, err := s.db.getAgentTokenByID(ctx, tokenID)
		if err != nil {
			return nil, nil, err
		}
		pool, err := s.db.getPool(ctx, at.AgentPoolID)
		if err != nil {
			return nil, nil, err
		}
		subject, err := s.Authorize(ctx, authz.DeleteAgentTokenAction, &pool.Organization)
		if err != nil {
			return nil, nil, err
		}
		if err := s.db.deleteAgentToken(ctx, tokenID); err != nil {
			return nil, subject, err
		}
		return at, subject, nil
	}()
	if err != nil {
		s.Error(err, "deleting agent token", "id", tokenID)
		return nil, err
	}

	s.V(0).Info("deleted agent token", "token", at, "subject", subject)
	return at, nil
}

// pools

// checkWorkspacePoolAccess checks if a workspace has been granted access to a pool. If the
// pool is organization-scoped then the workspace automatically has access;
// otherwise access must already have been granted explicity.
func (s *Service) checkWorkspacePoolAccess(ctx context.Context, ws *workspace.Workspace) error {
	if ws.AgentPoolID == nil {
		// workspace is not using any pool
		return nil
	}
	pool, err := s.GetAgentPool(ctx, *ws.AgentPoolID)
	if err != nil {
		return err
	}
	if pool.OrganizationScoped {
		return nil
	} else if slices.Contains(pool.AllowedWorkspaces, ws.ID) {
		// is explicitly granted
		return nil
	}
	return ErrWorkspaceNotAllowedToUsePool
}

func (s *Service) CreateAgentPool(ctx context.Context, opts CreateAgentPoolOptions) (*Pool, error) {
	subject, err := s.Authorize(ctx, authz.CreateAgentPoolAction, &opts.Organization)
	if err != nil {
		return nil, err
	}
	pool, err := func() (*Pool, error) {
		pool, err := newPool(opts)
		if err != nil {
			return nil, err
		}
		if err := s.db.createPool(ctx, pool); err != nil {
			return nil, err
		}
		return pool, nil
	}()
	if err != nil {
		s.Error(err, "creating agent pool", "subject", subject)
		return nil, err
	}
	s.V(0).Info("created agent pool", "subject", subject, "pool", pool)
	return pool, nil
}

func (s *Service) updateAgentPool(ctx context.Context, poolID resource.TfeID, opts updatePoolOptions) (*Pool, error) {
	var (
		subject       authz.Subject
		before, after Pool
	)
	err := s.db.Lock(ctx, "agent_pools, agent_pool_allowed_workspaces", func(ctx context.Context, _ sql.Connection) (err error) {
		pool, err := s.db.getPool(ctx, poolID)
		if err != nil {
			return err
		}
		subject, err = s.Authorize(ctx, authz.UpdateAgentPoolAction, &pool.Organization)
		if err != nil {
			return err
		}
		before = *pool
		after = *pool
		if err := after.update(opts); err != nil {
			return err
		}
		if err := s.db.updatePool(ctx, &after); err != nil {
			return err
		}
		// Add/remove allowed workspaces
		add := internal.Diff(after.AllowedWorkspaces, before.AllowedWorkspaces)
		remove := internal.Diff(before.AllowedWorkspaces, after.AllowedWorkspaces)
		for _, workspaceID := range add {
			if err := s.db.addAgentPoolAllowedWorkspace(ctx, poolID, workspaceID); err != nil {
				return err
			}
		}
		for _, workspaceID := range remove {
			if err := s.db.deleteAgentPoolAllowedWorkspace(ctx, poolID, workspaceID); err != nil {
				return err
			}
		}
		return nil
	})
	if err != nil {
		s.Error(err, "updating agent pool", "agent_pool_id", poolID, "subject", subject)
		return nil, err
	}
	s.V(0).Info("updated agent pool", "subject", subject, "before", &before, "after", &after)
	return &after, nil
}

func (s *Service) GetAgentPool(ctx context.Context, poolID resource.TfeID) (*Pool, error) {
	pool, err := s.db.getPool(ctx, poolID)
	if err != nil {
		s.Error(err, "retrieving agent pool", "agent_pool_id", poolID)
		return nil, err
	}
	subject, err := s.Authorize(ctx, authz.GetAgentPoolAction, &pool.Organization)
	if err != nil {
		return nil, err
	}
	s.V(9).Info("retrieved agent pool", "subject", subject, "organization", pool.Organization)
	return pool, nil
}

func (s *Service) listAgentPoolsByOrganization(ctx context.Context, organization organization.Name, opts listPoolOptions) ([]*Pool, error) {
	subject, err := s.Authorize(ctx, authz.ListAgentPoolsAction, organization)
	if err != nil {
		return nil, err
	}
	pools, err := s.db.listPoolsByOrganization(ctx, organization, opts)
	if err != nil {
		s.Error(err, "listing agent pools", "subject", subject)
		return nil, err
	}
	s.V(9).Info("listed agent pools", "subject", subject, "count", len(pools))
	return pools, nil
}

func (s *Service) deleteAgentPool(ctx context.Context, poolID resource.TfeID) (*Pool, error) {
	pool, subject, err := func() (*Pool, authz.Subject, error) {
		// retrieve pool in order to get organization for authorization
		pool, err := s.db.getPool(ctx, poolID)
		if err != nil {
			return nil, nil, err
		}
		subject, err := s.Authorize(ctx, authz.DeleteAgentPoolAction, &pool.Organization)
		if err != nil {
			return nil, nil, err
		}
		// only permit pool to be deleted if it is not referenced by any
		// workspaces (it would raise a foreign key error anyway but friendlier
		// to return an informative error message).
		if len(pool.AssignedWorkspaces) > 0 {
			return nil, nil, ErrCannotDeletePoolReferencedByWorkspaces
		}
		if err := s.db.deleteAgentPool(ctx, pool.ID); err != nil {
			return nil, subject, err
		}
		return pool, subject, nil
	}()
	if err != nil {
		s.Error(err, "deleting agent pool", "agent_pool_id", poolID, "subject", subject)
		return nil, err
	}
	s.V(9).Info("deleted agent pool", "pool", pool, "subject", subject)
	return pool, nil
}<|MERGE_RESOLUTION|>--- conflicted
+++ resolved
@@ -271,45 +271,36 @@
 	// NOTE: setting this does not exclude server runners (which do not belong
 	// to an organization). To exclude servers runners as well set Server below to
 	// false.
-	Organization *string `schema:"organization_name"`
+	Organization *organization.Name `schema:"organization_name"`
 	// PoolID filters runners by agent pool ID
-	PoolID *resource.ID `schema:"pool_id"`
+	PoolID *resource.TfeID `schema:"pool_id"`
 	// Server filters server runners: true to list only server runners; false to
 	// exclude server runners.
 	Server *bool `schema:"server"`
 }
 
 func (s *Service) List(ctx context.Context, opts ListOptions) (*resource.Page[*RunnerMeta], error) {
-	return s.listRunners(ctx, opts)
-}
-
-<<<<<<< HEAD
-func (s *Service) listRunners(ctx context.Context, opts ListOptions) (*resource.Page[*RunnerMeta], error) {
+	runners, err := s.listRunners(ctx, opts)
+	if err != nil {
+		return nil, err
+	}
+	return resource.NewPage(runners, opts.PageOptions, nil), nil
+}
+
+func (s *Service) listRunners(ctx context.Context, opts ListOptions) ([]*RunnerMeta, error) {
 	// Any user can list server runners. Otherwise user must have perms to list
 	// agent runners or a combination of both server and agent runners.
-	if opts.Server == nil || *opts.Server == false {
-		var accessRequest authz.AccessRequest
+	if opts.Server == nil || !*opts.Server {
+		var req authz.Request
 		if opts.Organization != nil {
-			accessRequest.Organization = *opts.Organization
-		}
-		_, err := s.Authorize(ctx, authz.ListRunnersAction, &accessRequest)
+			req.ID = opts.Organization
+		}
+		_, err := s.Authorize(ctx, authz.ListRunnersAction, &req)
 		if err != nil {
 			return nil, err
 		}
 	}
 	return s.db.list(ctx, opts)
-=======
-func (s *Service) listRunnersByOrganization(ctx context.Context, organization organization.Name) ([]*RunnerMeta, error) {
-	_, err := s.Authorize(ctx, authz.ListRunnersAction, organization)
-	if err != nil {
-		return nil, err
-	}
-	return s.db.listRunnersByOrganization(ctx, organization)
-}
-
-func (s *Service) listRunnersByPool(ctx context.Context, poolID resource.TfeID) ([]*RunnerMeta, error) {
-	return s.db.listRunnersByPool(ctx, poolID)
->>>>>>> e12dec56
 }
 
 func (s *Service) deleteRunner(ctx context.Context, runnerID resource.TfeID) error {
