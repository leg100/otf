--- conflicted
+++ resolved
@@ -25,15 +25,9 @@
 }
 
 type managerClient interface {
-<<<<<<< HEAD
-	listRunners(ctx context.Context, opts ListOptions) (*resource.Page[*RunnerMeta], error)
-	updateStatus(ctx context.Context, runnerID resource.ID, status RunnerStatus) error
-	deleteRunner(ctx context.Context, runnerID resource.ID) error
-=======
-	listRunners(ctx context.Context) ([]*RunnerMeta, error)
+	listRunners(ctx context.Context, opts ListOptions) ([]*RunnerMeta, error)
 	updateStatus(ctx context.Context, runnerID resource.TfeID, status RunnerStatus) error
 	deleteRunner(ctx context.Context, runnerID resource.TfeID) error
->>>>>>> e12dec56
 }
 
 func newManager(s *Service) *manager {
@@ -43,8 +37,8 @@
 	}
 }
 
-func (m *manager) String() string                                        { return "runner-manager" }
-func (m *manager) CanAccess(_ authz.Action, _ *authz.AccessRequest) bool { return true }
+func (m *manager) String() string                                 { return "runner-manager" }
+func (m *manager) CanAccess(_ authz.Action, _ authz.Request) bool { return true }
 
 // Start the manager. Every interval the status of runners is checked,
 // updating their status as necessary.
@@ -54,9 +48,7 @@
 	ctx = authz.AddSubjectToContext(ctx, m)
 
 	updateAll := func() error {
-		runners, err := resource.ListAll(func(opts resource.PageOptions) (*resource.Page[*RunnerMeta], error) {
-			return m.client.listRunners(ctx, ListOptions{PageOptions: opts})
-		})
+		runners, err := m.client.listRunners(ctx, ListOptions{})
 		if err != nil {
 			return fmt.Errorf("retrieving runners to check their status: %w", err)
 		}
