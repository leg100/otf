package notifications

import (
	"context"

	"github.com/gorilla/mux"
	"github.com/leg100/otf/internal/authz"
	"github.com/leg100/otf/internal/logr"
	"github.com/leg100/otf/internal/pubsub"
	"github.com/leg100/otf/internal/rbac"
	"github.com/leg100/otf/internal/resource"
	"github.com/leg100/otf/internal/sql"
	"github.com/leg100/otf/internal/tfeapi"
)

type (
	Service struct {
		logr.Logger

		workspaceAuthorizer authz.Authorizer // authorize workspaces actions
		db                  *pgdb
		api                 *tfe
		broker              *pubsub.Broker[*Config]
	}

	Options struct {
		*sql.DB
		*sql.Listener
		*tfeapi.Responder
		logr.Logger

		WorkspaceAuthorizer authz.Authorizer
	}
)

func NewService(opts Options) *Service {
	svc := Service{
		Logger:              opts.Logger,
		workspaceAuthorizer: opts.WorkspaceAuthorizer,
		db:                  &pgdb{opts.DB},
	}
	svc.api = &tfe{
		Service:   &svc,
		Responder: opts.Responder,
	}
	// Register with broker so that it can relay run events
	svc.broker = pubsub.NewBroker(
		opts.Logger,
		opts.Listener,
		"notification_configurations",
		func(ctx context.Context, id resource.ID, action sql.Action) (*Config, error) {
			if action == sql.DeleteAction {
				return &Config{ID: id}, nil
			}
			return svc.db.get(ctx, id)
		},
	)
	return &svc
}

func (s *Service) AddHandlers(r *mux.Router) {
	s.api.addHandlers(r)
}

func (s *Service) Watch(ctx context.Context) (<-chan pubsub.Event[*Config], func()) {
	return s.broker.Subscribe(ctx)
}

func (s *Service) Create(ctx context.Context, workspaceID resource.ID, opts CreateConfigOptions) (*Config, error) {
	subject, err := s.workspaceAuthorizer.CanAccess(ctx, rbac.CreateNotificationConfigurationAction, workspaceID)
	if err != nil {
		return nil, err
	}
	nc, err := NewConfig(workspaceID, opts)
	if err != nil {
		s.Error(err, "constructing notification config", "subject", subject)
		return nil, err
	}
	if err := s.db.create(ctx, nc); err != nil {
		s.Error(err, "creating notification config", "config", nc, "subject", subject)
		return nil, err
	}
	s.Info("creating notification config", "config", nc, "subject", subject)
	return nc, nil
}

<<<<<<< HEAD
func (s *Service) Update(ctx context.Context, id resource.ID, opts UpdateConfigOptions) (*Config, error) {
	var subject internal.Subject
=======
func (s *Service) Update(ctx context.Context, id string, opts UpdateConfigOptions) (*Config, error) {
	var subject authz.Subject
>>>>>>> 1cbf65ec
	updated, err := s.db.update(ctx, id, func(nc *Config) (err error) {
		subject, err = s.workspaceAuthorizer.CanAccess(ctx, rbac.UpdateNotificationConfigurationAction, nc.WorkspaceID)
		if err != nil {
			return err
		}
		return nc.update(opts)
	})
	if err != nil {
		s.Error(err, "updating notification config", "id", id, "subject", subject)
		return nil, err
	}
	s.Info("updated notification config", "updated", updated, "subject", subject)
	return updated, nil
}

func (s *Service) Get(ctx context.Context, id resource.ID) (*Config, error) {
	nc, err := s.db.get(ctx, id)
	if err != nil {
		s.Error(err, "retrieving notification config", "id", id)
		return nil, err
	}
	subject, err := s.workspaceAuthorizer.CanAccess(ctx, rbac.GetNotificationConfigurationAction, nc.WorkspaceID)
	if err != nil {
		return nil, err
	}
	s.V(9).Info("retrieved notification config", "config", nc, "subject", subject)
	return nc, nil
}

func (s *Service) List(ctx context.Context, workspaceID resource.ID) ([]*Config, error) {
	subject, err := s.workspaceAuthorizer.CanAccess(ctx, rbac.ListNotificationConfigurationsAction, workspaceID)
	if err != nil {
		return nil, err
	}
	configs, err := s.db.list(ctx, workspaceID)
	if err != nil {
		s.Error(err, "listing notification configs", "id", workspaceID)
		return nil, err
	}
	s.V(9).Info("listed notification configs", "total", len(configs), "subject", subject)
	return configs, nil
}

func (s *Service) Delete(ctx context.Context, id resource.ID) error {
	nc, err := s.db.get(ctx, id)
	if err != nil {
		s.Error(err, "retrieving notification config", "id", id)
		return err
	}
	subject, err := s.workspaceAuthorizer.CanAccess(ctx, rbac.DeleteNotificationConfigurationAction, nc.WorkspaceID)
	if err != nil {
		return err
	}
	if err := s.db.delete(ctx, id); err != nil {
		s.Error(err, "deleting notification config", "id", id)
		return err
	}
	s.Info("deleted notification config", "config", nc, "subject", subject)
	return nil
}<|MERGE_RESOLUTION|>--- conflicted
+++ resolved
@@ -84,13 +84,8 @@
 	return nc, nil
 }
 
-<<<<<<< HEAD
 func (s *Service) Update(ctx context.Context, id resource.ID, opts UpdateConfigOptions) (*Config, error) {
-	var subject internal.Subject
-=======
-func (s *Service) Update(ctx context.Context, id string, opts UpdateConfigOptions) (*Config, error) {
 	var subject authz.Subject
->>>>>>> 1cbf65ec
 	updated, err := s.db.update(ctx, id, func(nc *Config) (err error) {
 		subject, err = s.workspaceAuthorizer.CanAccess(ctx, rbac.UpdateNotificationConfigurationAction, nc.WorkspaceID)
 		if err != nil {
