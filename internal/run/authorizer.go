--- conflicted
+++ resolved
@@ -14,11 +14,7 @@
 	workspace authz.Authorizer
 }
 
-<<<<<<< HEAD
-func (a *authorizer) CanAccess(ctx context.Context, action rbac.Action, runID resource.ID) (internal.Subject, error) {
-=======
-func (a *authorizer) CanAccess(ctx context.Context, action rbac.Action, runID string) (authz.Subject, error) {
->>>>>>> 1cbf65ec
+func (a *authorizer) CanAccess(ctx context.Context, action rbac.Action, runID resource.ID) (authz.Subject, error) {
 	run, err := a.db.GetRun(ctx, runID)
 	if err != nil {
 		return nil, err
