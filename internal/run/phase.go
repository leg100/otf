package run

import (
	"time"

	"github.com/leg100/otf/internal"
	"github.com/leg100/otf/internal/resource"
)

const (
	PhasePending     PhaseStatus = "pending"
	PhaseQueued      PhaseStatus = "queued"
	PhaseRunning     PhaseStatus = "running"
	PhaseFinished    PhaseStatus = "finished"
	PhaseCanceled    PhaseStatus = "canceled"
	PhaseErrored     PhaseStatus = "errored"
	PhaseUnreachable PhaseStatus = "unreachable"
)

type (
	// Phase is a section of work performed by a run.
	Phase struct {
		RunID  resource.TfeID `json:"run_id"`
		Status PhaseStatus    `json:"status"`

		// Timestamps of when a state transition occured. Ordered earliest
		// first.
		StatusTimestamps []PhaseStatusTimestamp `json:"status_timestamps"`

		internal.PhaseType `json:"phase"`

		// report of planned or applied resource changes
		ResourceReport *Report `json:"resource_report"`
		// report of planned or applied output changes
		OutputReport *Report `json:"output_report"`
	}

	PhaseStatus string

	PhaseStartOptions struct {
		Type    string      `jsonapi:"primary,phase"`
		AgentID resource.ID `jsonapi:"attribute" json:"agent-id,omitempty"`
	}

	// PhaseFinishOptions report the status of a phase upon finishing.
	PhaseFinishOptions struct {
		Errored bool `json:"errored,omitempty"`
	}

	PhaseStatusTimestamp struct {
<<<<<<< HEAD
		RunID     resource.ID
=======
>>>>>>> dd0e5074
		Phase     internal.PhaseType
		Status    PhaseStatus `json:"status"`
		Timestamp time.Time   `json:"timestamp"`
	}
)

// newPhase constructs a new phase. A new phase always starts in pending status.
func newPhase(runID resource.TfeID, t internal.PhaseType) Phase {
	p := Phase{RunID: runID, PhaseType: t}
	p.UpdateStatus(PhasePending)
	return p
}

func (p *Phase) HasChanges() bool {
	var (
		hasResourceChanges = p.ResourceReport != nil && p.ResourceReport.HasChanges()
		hasOutputChanges   = p.OutputReport != nil && p.OutputReport.HasChanges()
	)
	return hasResourceChanges || hasOutputChanges
}

// StatusTimestamp looks up the timestamp for a status
func (p *Phase) StatusTimestamp(status PhaseStatus) (time.Time, error) {
	for _, rst := range p.StatusTimestamps {
		if rst.Status == status {
			return rst.Timestamp, nil
		}
	}
	return time.Time{}, internal.ErrStatusTimestampNotFound
}

func (p *Phase) UpdateStatus(status PhaseStatus) {
	p.Status = status
	p.StatusTimestamps = append(p.StatusTimestamps, PhaseStatusTimestamp{
		Phase:     p.PhaseType,
		Status:    status,
		Timestamp: internal.CurrentTimestamp(nil),
	})
}

func (p *Phase) HasStarted() bool {
	_, err := p.StatusTimestamp(PhaseRunning)
	return err == nil
}

// StartedAt returns the time the phase started running, returning zero time
// if it is yet to start running.
func (p *Phase) StartedAt() time.Time {
	start, err := p.StatusTimestamp(PhaseRunning)
	if err != nil {
		// yet to enter running state
		return time.Time{}
	}
	return start
}

// ElapsedTime returns the time taken for the phase to complete its running
// state. If the run is yet to enter a running state then it returns 0. If the
// running state is still in progress then it returns the time since entering
// the running state.
func (p *Phase) ElapsedTime(now time.Time) time.Duration {
	start, err := p.StatusTimestamp(PhaseRunning)
	if err != nil {
		// yet to enter running state
		return 0
	}
	// lazily look for another timestamp later than that given for the running
	// state; if such a timestamp is found then return the difference between
	// that and the time the running state was entered; otherwise assume still
	// running
	for _, st := range p.StatusTimestamps {
		if st.Timestamp.After(start) {
			return st.Timestamp.Sub(start)
		}
	}
	// still running
	return now.Sub(start)
}

func (p *Phase) Done() bool {
	switch p.Status {
	case PhaseFinished, PhaseCanceled, PhaseErrored, PhaseUnreachable:
		return true
	default:
		return false
	}
}

func (p *Phase) String() string { return string(p.PhaseType) }

func (s PhaseStatus) String() string { return string(s) }<|MERGE_RESOLUTION|>--- conflicted
+++ resolved
@@ -48,10 +48,6 @@
 	}
 
 	PhaseStatusTimestamp struct {
-<<<<<<< HEAD
-		RunID     resource.ID
-=======
->>>>>>> dd0e5074
 		Phase     internal.PhaseType
 		Status    PhaseStatus `json:"status"`
 		Timestamp time.Time   `json:"timestamp"`
