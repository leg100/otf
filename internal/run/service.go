--- conflicted
+++ resolved
@@ -73,7 +73,6 @@
 		// ForceCancelRun forcefully cancels a run.
 		ForceCancelRun(ctx context.Context, runID string) error
 
-<<<<<<< HEAD
 		// AfterEnqueuePlan allows caller to dispatch actions following the
 		// enqueuing of a plan.
 		AfterEnqueuePlan(l hooks.Listener[*Run])
@@ -89,8 +88,6 @@
 
 		lockFileService
 
-=======
->>>>>>> 7dcb1aa8
 		internal.Authorizer // run authorizer
 
 		getLogs(ctx context.Context, runID string, phase internal.PhaseType) ([]byte, error)
@@ -110,7 +107,6 @@
 		workspace    internal.Authorizer
 		*authorizer
 
-<<<<<<< HEAD
 		cache                 internal.Cache
 		db                    *pgdb
 		tfeapi                *tfe
@@ -120,16 +116,9 @@
 		applyHook             *hooks.Hook[*Run]
 		cancelSignalHook      *hooks.Hook[*Run]
 		forceCancelSignalHook *hooks.Hook[*Run]
-=======
-		cache  internal.Cache
-		db     *pgdb
-		tfeapi *tfe
-		api    *api
+
 		*factory
 		*tokenFactory
->>>>>>> 7dcb1aa8
-
-		*factory
 	}
 
 	Options struct {
