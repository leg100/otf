package run

import (
	"bytes"
	"context"
	"net/http"

	"github.com/go-logr/logr"
	"github.com/gorilla/mux"
	"github.com/leg100/otf/internal"
	"github.com/leg100/otf/internal/authz"
	"github.com/leg100/otf/internal/http/decode"
	"github.com/leg100/otf/internal/http/html"
	"github.com/leg100/otf/internal/http/html/paths"
	"github.com/leg100/otf/internal/pubsub"
	"github.com/leg100/otf/internal/rbac"
	"github.com/leg100/otf/internal/resource"
	"github.com/leg100/otf/internal/workspace"
)

type (
	webHandlers struct {
		html.Renderer

		logger     logr.Logger
		runs       webRunClient
		workspaces webWorkspaceClient
	}

	webRunClient interface {
		Create(ctx context.Context, workspaceID resource.ID, opts CreateOptions) (*Run, error)
		List(ctx context.Context, opts ListOptions) (*resource.Page[*Run], error)
		Get(ctx context.Context, id resource.ID) (*Run, error)
		Delete(ctx context.Context, runID resource.ID) error
		Cancel(ctx context.Context, runID resource.ID) error
		ForceCancel(ctx context.Context, runID resource.ID) error
		Apply(ctx context.Context, runID resource.ID) error
		Discard(ctx context.Context, runID resource.ID) error

		getLogs(ctx context.Context, runID resource.ID, phase internal.PhaseType) ([]byte, error)
		watchWithOptions(ctx context.Context, opts WatchOptions) (<-chan pubsub.Event[*Run], error)
	}

	webWorkspaceClient interface {
<<<<<<< HEAD
		Get(ctx context.Context, workspaceID resource.ID) (*workspace.Workspace, error)
		GetPolicy(ctx context.Context, workspaceID resource.ID) (internal.WorkspacePolicy, error)
=======
		Get(ctx context.Context, workspaceID string) (*workspace.Workspace, error)
		GetPolicy(ctx context.Context, workspaceID string) (authz.WorkspacePolicy, error)
>>>>>>> 1cbf65ec
	}
)

func (h *webHandlers) addHandlers(r *mux.Router) {
	r = html.UIRouter(r)

	r.HandleFunc("/workspaces/{workspace_id}/runs", h.list).Methods("GET")
	r.HandleFunc("/workspaces/{workspace_id}/start-run", h.createRun).Methods("POST")
	r.HandleFunc("/runs/{run_id}", h.get).Methods("GET")
	r.HandleFunc("/runs/{run_id}/widget", h.getWidget).Methods("GET")
	r.HandleFunc("/runs/{run_id}/delete", h.delete).Methods("POST")
	r.HandleFunc("/runs/{run_id}/cancel", h.cancel).Methods("POST")
	r.HandleFunc("/runs/{run_id}/force-cancel", h.forceCancel).Methods("POST")
	r.HandleFunc("/runs/{run_id}/apply", h.apply).Methods("POST")
	r.HandleFunc("/runs/{run_id}/discard", h.discard).Methods("POST")
	r.HandleFunc("/runs/{run_id}/retry", h.retry).Methods("POST")
	r.HandleFunc("/workspaces/{workspace_id}/watch", h.watch).Methods("GET")

	// this handles the link the terraform CLI shows during a plan/apply.
	r.HandleFunc("/{organization_name}/{workspace_id}/runs/{run_id}", h.get).Methods("GET")
}

func (h *webHandlers) createRun(w http.ResponseWriter, r *http.Request) {
	var params struct {
		WorkspaceID resource.ID `schema:"workspace_id,required"`
		Operation   Operation   `schema:"operation,required"`
	}
	if err := decode.All(&params, r); err != nil {
		h.Error(w, err.Error(), http.StatusUnprocessableEntity)
		return
	}

	run, err := h.runs.Create(r.Context(), params.WorkspaceID, CreateOptions{
		IsDestroy: internal.Bool(params.Operation == DestroyAllOperation),
		PlanOnly:  internal.Bool(params.Operation == PlanOnlyOperation),
		Source:    SourceUI,
	})
	if err != nil {
		html.FlashError(w, err.Error())
		http.Redirect(w, r, paths.Workspace(params.WorkspaceID), http.StatusFound)
		return
	}

	http.Redirect(w, r, paths.Run(run.ID), http.StatusFound)
}

func (h *webHandlers) list(w http.ResponseWriter, r *http.Request) {
	var params struct {
		WorkspaceID resource.ID `schema:"workspace_id,required"`
		PageNumber  int         `schema:"page[number]"`
	}
	if err := decode.All(&params, r); err != nil {
		h.Error(w, err.Error(), http.StatusUnprocessableEntity)
		return
	}

	ws, err := h.workspaces.Get(r.Context(), params.WorkspaceID)
	if err != nil {
		h.Error(w, err.Error(), http.StatusInternalServerError)
		return
	}
	policy, err := h.workspaces.GetPolicy(r.Context(), ws.ID)
	if err != nil {
		h.Error(w, err.Error(), http.StatusInternalServerError)
		return
	}
	runs, err := h.runs.List(r.Context(), ListOptions{
		WorkspaceID: &params.WorkspaceID,
		PageOptions: resource.PageOptions{
			PageNumber: params.PageNumber,
			PageSize:   html.PageSize,
		},
	})
	if err != nil {
		h.Error(w, err.Error(), http.StatusInternalServerError)
		return
	}
	user, err := authz.SubjectFromContext(r.Context())
	if err != nil {
		h.Error(w, err.Error(), http.StatusInternalServerError)
		return
	}

	response := struct {
		workspace.WorkspacePage
		*resource.Page[*Run]
		CanUpdateWorkspace bool
	}{
		WorkspacePage:      workspace.NewPage(r, "runs", ws),
		Page:               runs,
		CanUpdateWorkspace: user.CanAccessWorkspace(rbac.UpdateWorkspaceAction, policy),
	}

	if isHTMX := r.Header.Get("HX-Request"); isHTMX == "true" {
		if err := h.RenderTemplate("run_listing.tmpl", w, response); err != nil {
			h.Error(w, err.Error(), http.StatusInternalServerError)
			return
		}
	} else {
		h.Render("run_list.tmpl", w, response)
	}
}

func (h *webHandlers) get(w http.ResponseWriter, r *http.Request) {
	runID, err := decode.Param("run_id", r)
	if err != nil {
		h.Error(w, err.Error(), http.StatusUnprocessableEntity)
		return
	}

	run, err := h.runs.Get(r.Context(), runID)
	if err != nil {
		h.Error(w, "retrieving run: "+err.Error(), http.StatusInternalServerError)
		return
	}
	ws, err := h.workspaces.Get(r.Context(), run.WorkspaceID)
	if err != nil {
		h.Error(w, "retrieving workspace: "+err.Error(), http.StatusInternalServerError)
		return
	}

	// Get existing logs thus far received for each phase.
	planLogs, err := h.runs.getLogs(r.Context(), run.ID, internal.PlanPhase)
	if err != nil {
		h.Error(w, "retrieving plan logs: "+err.Error(), http.StatusInternalServerError)
		return
	}
	applyLogs, err := h.runs.getLogs(r.Context(), run.ID, internal.ApplyPhase)
	if err != nil {
		h.Error(w, "retrieving apply logs: "+err.Error(), http.StatusInternalServerError)
		return
	}

	h.Render("run_get.tmpl", w, struct {
		workspace.WorkspacePage
		Run       *Run
		PlanLogs  internal.Chunk
		ApplyLogs internal.Chunk
	}{
		WorkspacePage: workspace.NewPage(r, run.ID, ws),
		Run:           run,
		PlanLogs:      internal.Chunk{Data: planLogs},
		ApplyLogs:     internal.Chunk{Data: applyLogs},
	})
}

// getWidget renders a run "widget", i.e. the container that
// contains info about a run. Intended for use with an ajax request.
func (h *webHandlers) getWidget(w http.ResponseWriter, r *http.Request) {
	runID, err := decode.Param("run_id", r)
	if err != nil {
		h.Error(w, err.Error(), http.StatusUnprocessableEntity)
		return
	}

	run, err := h.runs.Get(r.Context(), runID)
	if err != nil {
		h.Error(w, err.Error(), http.StatusInternalServerError)
		return
	}

	if err := h.RenderTemplate("run_item.tmpl", w, run); err != nil {
		h.Error(w, err.Error(), http.StatusInternalServerError)
	}
}

func (h *webHandlers) delete(w http.ResponseWriter, r *http.Request) {
	runID, err := decode.Param("run_id", r)
	if err != nil {
		h.Error(w, err.Error(), http.StatusUnprocessableEntity)
		return
	}

	run, err := h.runs.Get(r.Context(), runID)
	if err != nil {
		h.Error(w, err.Error(), http.StatusInternalServerError)
		return
	}
	err = h.runs.Delete(r.Context(), runID)
	if err != nil {
		h.Error(w, err.Error(), http.StatusInternalServerError)
		return
	}
	http.Redirect(w, r, paths.Workspace(run.WorkspaceID), http.StatusFound)
}

func (h *webHandlers) cancel(w http.ResponseWriter, r *http.Request) {
	runID, err := decode.Param("run_id", r)
	if err != nil {
		h.Error(w, err.Error(), http.StatusUnprocessableEntity)
		return
	}

	if err := h.runs.Cancel(r.Context(), runID); err != nil {
		h.Error(w, err.Error(), http.StatusInternalServerError)
		return
	}

	http.Redirect(w, r, paths.Run(runID), http.StatusFound)
}

func (h *webHandlers) forceCancel(w http.ResponseWriter, r *http.Request) {
	runID, err := decode.Param("run_id", r)
	if err != nil {
		h.Error(w, err.Error(), http.StatusUnprocessableEntity)
		return
	}

	if err := h.runs.ForceCancel(r.Context(), runID); err != nil {
		h.Error(w, err.Error(), http.StatusInternalServerError)
		return
	}

	http.Redirect(w, r, paths.Run(runID), http.StatusFound)
}

func (h *webHandlers) apply(w http.ResponseWriter, r *http.Request) {
	runID, err := decode.Param("run_id", r)
	if err != nil {
		h.Error(w, err.Error(), http.StatusUnprocessableEntity)
		return
	}

	err = h.runs.Apply(r.Context(), runID)
	if err != nil {
		h.Error(w, err.Error(), http.StatusInternalServerError)
		return
	}
	http.Redirect(w, r, paths.Run(runID)+"#apply", http.StatusFound)
}

func (h *webHandlers) discard(w http.ResponseWriter, r *http.Request) {
	runID, err := decode.Param("run_id", r)
	if err != nil {
		h.Error(w, err.Error(), http.StatusUnprocessableEntity)
		return
	}

	err = h.runs.Discard(r.Context(), runID)
	if err != nil {
		h.Error(w, err.Error(), http.StatusInternalServerError)
		return
	}
	http.Redirect(w, r, paths.Run(runID), http.StatusFound)
}

func (h *webHandlers) retry(w http.ResponseWriter, r *http.Request) {
	runID, err := decode.Param("run_id", r)
	if err != nil {
		h.Error(w, err.Error(), http.StatusUnprocessableEntity)
		return
	}

	run, err := h.runs.Get(r.Context(), runID)
	if err != nil {
		h.Error(w, err.Error(), http.StatusInternalServerError)
		return
	}

	run, err = h.runs.Create(r.Context(), run.WorkspaceID, CreateOptions{
		ConfigurationVersionID: &run.ConfigurationVersionID,
		IsDestroy:              &run.IsDestroy,
		PlanOnly:               &run.PlanOnly,
		Source:                 SourceUI,
	})
	if err != nil {
		html.FlashError(w, err.Error())
		http.Redirect(w, r, paths.Run(runID), http.StatusFound)
		return
	}

	http.Redirect(w, r, paths.Run(run.ID), http.StatusFound)
}

func (h *webHandlers) watch(w http.ResponseWriter, r *http.Request) {
	var params struct {
		WorkspaceID resource.ID `schema:"workspace_id,required"`
		Latest      bool        `schema:"latest"`
		RunID       string      `schema:"run_id"`
	}
	if err := decode.All(&params, r); err != nil {
		h.Error(w, err.Error(), http.StatusUnprocessableEntity)
		return
	}

	events, err := h.runs.watchWithOptions(r.Context(), WatchOptions{
		WorkspaceID: internal.String(params.WorkspaceID),
	})
	if err != nil {
		h.Error(w, err.Error(), http.StatusInternalServerError)
		return
	}

	w.Header().Set("Content-Type", "text/event-stream")
	w.Header().Set("Cache-Control", "no-cache")
	w.Header().Set("Connection", "keep-alive")
	w.WriteHeader(http.StatusOK)
	rc := http.NewResponseController(w)
	rc.Flush()

	for {
		select {
		case <-r.Context().Done():
			return
		case event, ok := <-events:
			if !ok {
				return
			}
			// Handle query parameters which filter run events:
			// - 'latest' specifies that the client is only interest in events
			// relating to the latest run for the workspace
			// - 'run-id' (mutually exclusive with 'latest') - specifies
			// that the client is only interested in events relating to that
			// run.
			// - otherwise, if neither of those parameters are specified
			// then events for all runs are relayed.
			if params.Latest && !event.Payload.Latest {
				// skip: run is not the latest run for a workspace
				continue
			} else if params.RunID != "" && params.RunID != event.Payload.ID {
				// skip: event is for a run which does not match the
				// filter
				continue
			}

			//
			// render HTML snippet and send as payload in SSE events
			//
			itemHTML := new(bytes.Buffer)
			if err := h.RenderTemplate("run_item.tmpl", itemHTML, event.Payload); err != nil {
				h.logger.Error(err, "rendering template for run item")
				continue
			}
			if event.Type == pubsub.CreatedEvent {
				// newly created run is sent with "created" event type
				pubsub.WriteSSEEvent(w, itemHTML.Bytes(), event.Type, false)
			} else {
				// updated run events target existing run items in page
				pubsub.WriteSSEEvent(w, itemHTML.Bytes(), pubsub.EventType("run-item-"+event.Payload.ID), false)
			}
			if params.Latest {
				// also write a 'latest-run' event if the caller has requested
				// the latest run for the workspace
				pubsub.WriteSSEEvent(w, itemHTML.Bytes(), "latest-run", false)
			}
			rc.Flush()
		}
	}
}<|MERGE_RESOLUTION|>--- conflicted
+++ resolved
@@ -42,13 +42,8 @@
 	}
 
 	webWorkspaceClient interface {
-<<<<<<< HEAD
 		Get(ctx context.Context, workspaceID resource.ID) (*workspace.Workspace, error)
-		GetPolicy(ctx context.Context, workspaceID resource.ID) (internal.WorkspacePolicy, error)
-=======
-		Get(ctx context.Context, workspaceID string) (*workspace.Workspace, error)
-		GetPolicy(ctx context.Context, workspaceID string) (authz.WorkspacePolicy, error)
->>>>>>> 1cbf65ec
+		GetPolicy(ctx context.Context, workspaceID resource.ID) (authz.WorkspacePolicy, error)
 	}
 )
 
