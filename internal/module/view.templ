package module

import (
	"github.com/leg100/otf/internal"
	"github.com/leg100/otf/internal/http/html/components"
	"github.com/leg100/otf/internal/http/html/components/paths"
	"github.com/leg100/otf/internal/organization"
	"github.com/leg100/otf/internal/resource"
	"github.com/leg100/otf/internal/vcsprovider"
	"html/template"
	"slices"
	"strings"
	"time"
)

type newViewProps struct {
	organization  organization.Name
	providers     []*vcsprovider.VCSProvider
	repos         []string
	vcsProviderID resource.TfeID
	repo          string
	vcsProvider   *vcsprovider.VCSProvider
	step          newModuleStep
}

templ newView(props newViewProps) {
	@components.Layout(components.LayoutProps{
		Title:        "new module",
		Organization: props.organization,
		Breadcrumbs: []components.Breadcrumb{
			{Name: "modules", Link: paths.Modules(props.organization)},
			{Name: "new"},
		},
	}) {
		<div class="flex gap-6 items-center mb-5">
			<div
				if props.step == newModuleConnectStep {
					class="text-black"
				} else {
					class="text-gray-400"
				}
			>
				<a href={ paths.NewModule(props.organization) + "?step=connect-vcs" }>
					1. connect vcs
				</a>
			</div>
			<div
				if props.step == newModuleRepoStep {
					class="text-black"
				} else {
					class="text-gray-400"
				}
			>
				2. select repo
			</div>
			<div
				if props.step == newModuleConfirmStep {
					class="text-black"
				} else {
					class="text-gray-400"
				}
			>
				3. confirm selection
			</div>
		</div>
		switch props.step {
			case newModuleConnectStep:
				@newConnect(props)
			case newModuleRepoStep:
				@newRepo(props)
			case newModuleConfirmStep:
				@newConfirm(props)
		}
	}
}

templ newConnect(props newViewProps) {
	<h3 class="font-semibold">Connect to a version control provider</h3>
	<div>
		Choose a VCS provider that hosts your module source code.
	</div>
	<div id="content-list">
		for _, provider := range props.providers {
			<div class="widget">
				<div>
					<span>{ provider.String() }</span>
					<span>{ internal.Ago(time.Now(), provider.CreatedAt) }</span>
				</div>
				<div>
					@components.Identifier(provider.ID)
					<form action={ paths.NewModule(props.organization) } method="GET">
						<input type="hidden" name="step" id="select-repo-step" value="select-repo"/>
						<input type="hidden" name="vcs_provider_id" id="vcs_provider_id" value={ provider.ID.String() }/>
						<button class="btn">connect</button>
					</form>
				</div>
			</div>
		}
		if len(props.providers) == 0 {
			No VCS providers are currently configured.
		}
	</div>
}

templ newRepo(props newViewProps) {
	<h3 class="font-semibold">Choose a repository</h3>
	<div>
		Choose the repository that hosts your module source code. We'll watch this for commits and tags. The format of your repository name should be `{ "terraform-<PROVIDER>-<NAME>" }`.
	</div>
	<form action={ paths.NewModule(props.organization) } method="GET">
		<input type="hidden" name="vcs_provider_id" id="vcs_provider_id" value={ props.vcsProviderID.String() }/>
		<input type="hidden" name="step" id="select-repo-step" value="confirm-selection"/>
		<input class="input" type="text" name="identifier" id="identifier" value="" placeholder="{owner}/{repository}" required/>
		<button class="btn">connect</button>
	</form>
	<div id="content-list">
		for _, repo := range props.repos {
			<div class="widget">
				<div>
					<span>{ repo }</span>
					<form action={ paths.NewModule(props.organization) } method="GET">
						<input type="hidden" name="vcs_provider_id" id="vcs_provider_id" value={ props.vcsProviderID.String() }/>
						<input type="hiDden" name="step" id="select-repo-step" value="confirm-selection"/>
						<input type="hidden" name="identifier" id="identifier" value={ repo }/>
						<button class="btn">connect</button>
					</form>
				</div>
			</div>
		}
		if len(props.repos) == 0 {
			No repositories found.
		}
	</div>
}

templ newConfirm(props newViewProps) {
	<h3 class="font-semibold">Confirm module details</h3>
	<div>
		<div>
			<span class="font-semibold">Provider:</span> { string(props.vcsProvider.Kind) }
		</div>
		<div>
			<span class="font-semibold">Repository:</span> { props.repo }
		</div>
	</div>
	<div>
		<form action={ paths.CreateModule(props.organization) } method="POST">
			<input type="hidden" name="vcs_provider_id" id="vcs_provider_id" value={ props.vcsProvider.ID.String() }/>
			<input type="hidden" name="identifier" id="identifier" value={ props.repo }/>
			<button class="btn">connect</button>
		</form>
	</div>
}

type listProps struct {
<<<<<<< HEAD
	organization     string
	page             *resource.Page[*Module]
=======
	organization     organization.Name
	modules          []*Module
>>>>>>> e12dec56
	canPublishModule bool
}

templ list(props listProps) {
	@components.Layout(components.LayoutProps{
		Title:          "modules",
<<<<<<< HEAD
		Organization:   props.organization,
=======
		Organization:   &props.organization,
>>>>>>> e12dec56
		ContentActions: listActions(props),
		Breadcrumbs: []components.Breadcrumb{
			{Name: "modules"},
		},
	}) {
		@components.Table(&table{}, props.page, ListOptions{})
	}
}

templ listActions(props listProps) {
	if props.canPublishModule {
		<form action={ paths.NewModule(props.organization) } method="GET">
			<button class="btn" id="list-module-vcs-providers-button">Publish</button>
		</form>
	}
}

<<<<<<< HEAD
type table struct{}

templ (t table) Header(opts ListOptions) {
	<th>Name</th>
	<th>ID</th>
	<th>Created</th>
}

templ (t table) Row(module *Module, opts ListOptions) {
	<tr id={ "mod-item-" + module.ID.String() } x-data={ components.BlockLink(paths.Module(module.ID.String())) }>
		<td>
			<a class="link" href={ paths.Module(module.ID.String()) }>
				{ module.Name }
			</a>
		</td>
		<td>
			@components.Identifier(module.ID)
		</td>
		<td>
			@components.Ago(module.CreatedAt)
		</td>
	</tr>
=======
templ listItem(module *Module) {
	<div x-data={ components.BlockLink(paths.Module(module.ID)) } class="widget">
		<div>
			<span>{ module.Name }</span>
			<span>{ internal.Ago(time.Now(), module.CreatedAt) }</span>
		</div>
		@components.Identifier(module.ID)
	</div>
>>>>>>> e12dec56
}

type getProps struct {
	module           *Module
	terraformModule  *TerraformModule
	readme           template.HTML
	currentVersion   *ModuleVersion
	canPublishModule bool
	hostname         string
}

templ get(props getProps) {
	@components.Layout(components.LayoutProps{
		Title:        "modules",
		Organization: props.module.Organization,
		Breadcrumbs: []components.Breadcrumb{
			{Name: "modules", Link: paths.Modules(props.module.Organization)},
			{Name: props.module.Name},
		},
	}) {
		<div class="flex flex-col gap-4">
			switch props.module.Status {
				case ModuleStatusPending:
					Module status is still pending.
				case ModuleStatusNoVersionTags:
					Module source repository has no tags.
				case ModuleStatusSetupFailed:
					Module setup failed.
				case ModuleStatusSetupComplete:
					<div class="flex gap-4 items-center">
						<form class="flex gap-2 items-center" action={ paths.Module(props.module.ID) } method="GET">
							<label>Version</label>
							<select class="select w-32" name="version" id="version" onchange="this.form.submit()">
								{{ slices.Reverse(props.module.AvailableVersions()) }}
								for _, mv := range props.module.AvailableVersions() {
									if mv.Status == ModuleVersionStatusOK {
										<option value={ mv.Version } selected?={ mv.Version == props.currentVersion.Version }>{ mv.Version }</option>
									}
								}
							</select>
						</form>
						if props.module.Connection != nil {
							<div>
								Source <span class="bg-gray-200" id="vcs-repo">{ props.module.Connection.Repo }</span>
							</div>
						}
					</div>
					<div>
						<h3 class="font-semibold"></h3>
						<div class="flex flex-col gap-2">
							<label for="usage">Usage</label>
							<textarea class="textarea font-normal font-mono" id="usage" cols="60" rows="5" readonly wrap="off">
								{ `module "{ ` + props.module.Name + `}" {
	source = "{ ` + props.hostname + ` }/{ ` + props.module.Organization.String() + ` }/{ ` + props.module.Name + ` }/{ ` + props.module.Provider + ` }"
	version = "{ ` + props.currentVersion.Version + ` }"
}` }
							</textarea>
						</div>
					</div>
					<div>
						@templ.Raw(strings.TrimSpace(string(props.readme)))
					</div>
					<div>
						<h3 class="font-semibold">Resources</h3>
						for resource := range props.terraformModule.ManagedResources {
							<div>
								<span class="bg-gray-200">{ resource }</span>
							</div>
						}
					</div>
					<div>
						<h3 class="font-semibold">Variables</h3>
						for v := range props.terraformModule.Variables {
							<div>
								<span class="bg-gray-200">{ v }</span>
							</div>
						}
					</div>
					<div>
						<h3 class="font-semibold">Outputs</h3>
						for output := range props.terraformModule.Outputs {
							<div>
								<span class="bg-gray-200">{ output }</span>
							</div>
						}
					</div>
			}
			<form id="module-delete-button" action={ paths.DeleteModule(props.module.ID) } method="POST">
				<button class="btn btn-error btn-outline" onclick="return confirm('Are you sure you want to delete?')">Delete module</button>
			</form>
		</div>
	}
}<|MERGE_RESOLUTION|>--- conflicted
+++ resolved
@@ -153,24 +153,15 @@
 }
 
 type listProps struct {
-<<<<<<< HEAD
-	organization     string
+	organization     organization.Name
 	page             *resource.Page[*Module]
-=======
-	organization     organization.Name
-	modules          []*Module
->>>>>>> e12dec56
 	canPublishModule bool
 }
 
 templ list(props listProps) {
 	@components.Layout(components.LayoutProps{
 		Title:          "modules",
-<<<<<<< HEAD
 		Organization:   props.organization,
-=======
-		Organization:   &props.organization,
->>>>>>> e12dec56
 		ContentActions: listActions(props),
 		Breadcrumbs: []components.Breadcrumb{
 			{Name: "modules"},
@@ -188,7 +179,6 @@
 	}
 }
 
-<<<<<<< HEAD
 type table struct{}
 
 templ (t table) Header(opts ListOptions) {
@@ -198,9 +188,9 @@
 }
 
 templ (t table) Row(module *Module, opts ListOptions) {
-	<tr id={ "mod-item-" + module.ID.String() } x-data={ components.BlockLink(paths.Module(module.ID.String())) }>
+	<tr id={ "mod-item-" + module.ID.String() } x-data={ components.BlockLink(paths.Module(module.ID)) }>
 		<td>
-			<a class="link" href={ paths.Module(module.ID.String()) }>
+			<a class="link" href={ paths.Module(module.ID) }>
 				{ module.Name }
 			</a>
 		</td>
@@ -211,16 +201,6 @@
 			@components.Ago(module.CreatedAt)
 		</td>
 	</tr>
-=======
-templ listItem(module *Module) {
-	<div x-data={ components.BlockLink(paths.Module(module.ID)) } class="widget">
-		<div>
-			<span>{ module.Name }</span>
-			<span>{ internal.Ago(time.Now(), module.CreatedAt) }</span>
-		</div>
-		@components.Identifier(module.ID)
-	</div>
->>>>>>> e12dec56
 }
 
 type getProps struct {
