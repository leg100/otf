package module

import (
	"context"
	"errors"
	"html/template"
	"net/http"

	"github.com/gorilla/mux"
	"github.com/leg100/otf/internal"
	"github.com/leg100/otf/internal/authz"
	"github.com/leg100/otf/internal/http/decode"
	"github.com/leg100/otf/internal/http/html"
	"github.com/leg100/otf/internal/http/html/paths"
	"github.com/leg100/otf/internal/organization"
	"github.com/leg100/otf/internal/resource"
	"github.com/leg100/otf/internal/vcs"
	"github.com/leg100/otf/internal/vcsprovider"
)

const (
	newModuleConnectStep newModuleStep = "connect-vcs"
	newModuleRepoStep    newModuleStep = "select-repo"
	newModuleConfirmStep newModuleStep = "confirm-selection"
)

type (
	// webHandlers provides handlers for the webUI
	webHandlers struct {
		internal.Signer

		client       webModulesClient
		vcsproviders vcsprovidersClient
		system       webHostnameClient
		authorizer   webAuthorizer
	}

	webHostnameClient interface {
		Hostname() string
	}

	// webModulesClient provides web handlers with access to modules
	webModulesClient interface {
<<<<<<< HEAD
		GetModuleByID(ctx context.Context, id resource.ID) (*Module, error)
		GetModuleInfo(ctx context.Context, versionID resource.ID) (*TerraformModule, error)
		ListModules(context.Context, ListOptions) (*resource.Page[*Module], error)
=======
		GetModuleByID(ctx context.Context, id resource.TfeID) (*Module, error)
		GetModuleInfo(ctx context.Context, versionID resource.TfeID) (*TerraformModule, error)
		ListModules(context.Context, ListModulesOptions) ([]*Module, error)
>>>>>>> e12dec56
		PublishModule(context.Context, PublishOptions) (*Module, error)
		DeleteModule(ctx context.Context, id resource.TfeID) (*Module, error)
	}

	webAuthorizer interface {
		CanAccess(context.Context, authz.Action, resource.ID) bool
	}

	// vcsprovidersClient provides web handlers with access to vcs providers
	vcsprovidersClient interface {
		Get(context.Context, resource.TfeID) (*vcsprovider.VCSProvider, error)
		List(context.Context, organization.Name) ([]*vcsprovider.VCSProvider, error)
		GetVCSClient(ctx context.Context, providerID resource.TfeID) (vcs.Client, error)
	}

	newModuleStep string
)

func (h *webHandlers) addHandlers(r *mux.Router) {
	r = html.UIRouter(r)

	r.HandleFunc("/organizations/{organization_name}/modules", h.list).Methods("GET")
	r.HandleFunc("/organizations/{organization_name}/modules/new", h.new).Methods("GET")
	r.HandleFunc("/organizations/{organization_name}/modules/create", h.publish).Methods("POST")
	r.HandleFunc("/modules/{module_id}", h.get).Methods("GET")
	r.HandleFunc("/modules/{module_id}/delete", h.delete).Methods("POST")
}

func (h *webHandlers) list(w http.ResponseWriter, r *http.Request) {
	var opts ListOptions
	if err := decode.All(&opts, r); err != nil {
		html.Error(w, err.Error(), http.StatusUnprocessableEntity)
		return
	}
	page, err := h.client.ListModules(r.Context(), opts)
	if err != nil {
		html.Error(w, err.Error(), http.StatusInternalServerError)
		return
	}

	props := listProps{
		organization:     opts.Organization,
<<<<<<< HEAD
		page:             page,
		canPublishModule: h.authorizer.CanAccess(r.Context(), authz.CreateModuleAction, &authz.AccessRequest{Organization: opts.Organization}),
=======
		modules:          modules,
		canPublishModule: h.authorizer.CanAccess(r.Context(), authz.CreateModuleAction, opts.Organization),
>>>>>>> e12dec56
	}
	html.Render(list(props), w, r)
}

func (h *webHandlers) get(w http.ResponseWriter, r *http.Request) {
	var params struct {
		ID      resource.TfeID `schema:"module_id,required"`
		Version *string        `schema:"version"`
	}
	if err := decode.All(&params, r); err != nil {
		html.Error(w, err.Error(), http.StatusUnprocessableEntity)
		return
	}

	module, err := h.client.GetModuleByID(r.Context(), params.ID)
	if err != nil {
		html.Error(w, err.Error(), http.StatusInternalServerError)
		return
	}

	var (
		modver *ModuleVersion
		tfmod  *TerraformModule
		readme template.HTML
	)
	if params.Version != nil {
		modver = module.Version(*params.Version)
	} else {
		modver = module.Latest()
	}
	if modver != nil {
		tfmod, err = h.client.GetModuleInfo(r.Context(), modver.ID)
		if err != nil {
			html.Error(w, err.Error(), http.StatusInternalServerError)
			return
		}
	}

	switch module.Status {
	case ModuleStatusSetupComplete:
		if tfmod != nil {
			readme = html.MarkdownToHTML(tfmod.readme)
		}
	}

	props := getProps{
		module:          module,
		terraformModule: tfmod,
		readme:          readme,
		currentVersion:  modver,
		hostname:        h.system.Hostname(),
	}
	html.Render(get(props), w, r)
}

func (h *webHandlers) new(w http.ResponseWriter, r *http.Request) {
	var params struct {
		Step newModuleStep `schema:"step"`
	}
	if err := decode.All(&params, r); err != nil {
		html.Error(w, err.Error(), http.StatusUnprocessableEntity)
		return
	}

	switch params.Step {
	case newModuleConnectStep, "":
		h.newModuleConnect(w, r)
	case newModuleRepoStep:
		h.newModuleRepo(w, r)
	case newModuleConfirmStep:
		h.newModuleConfirm(w, r)
	}
}

func (h *webHandlers) newModuleConnect(w http.ResponseWriter, r *http.Request) {
	var params struct {
		Organization organization.Name `schema:"organization_name"`
	}
	if err := decode.All(&params, r); err != nil {
		html.Error(w, err.Error(), http.StatusUnprocessableEntity)
		return
	}

	providers, err := h.vcsproviders.List(r.Context(), params.Organization)
	if err != nil {
		html.Error(w, err.Error(), http.StatusInternalServerError)
		return
	}

	props := newViewProps{
		organization: params.Organization,
		providers:    providers,
		step:         newModuleConnectStep,
	}
	html.Render(newView(props), w, r)
}

func (h *webHandlers) newModuleRepo(w http.ResponseWriter, r *http.Request) {
	var params struct {
		Organization  organization.Name `schema:"organization_name,required"`
		VCSProviderID resource.TfeID    `schema:"vcs_provider_id,required"`
		// TODO: filters, public/private, etc
	}
	if err := decode.All(&params, r); err != nil {
		html.Error(w, err.Error(), http.StatusUnprocessableEntity)
		return
	}

	client, err := h.vcsproviders.GetVCSClient(r.Context(), params.VCSProviderID)
	if err != nil {
		html.Error(w, err.Error(), http.StatusInternalServerError)
		return
	}

	// Retrieve repos and filter according to required naming format
	// '<something>-<name>-<provider>'
	results, err := client.ListRepositories(r.Context(), vcs.ListRepositoriesOptions{
		PageSize: resource.MaxPageSize,
	})
	if err != nil {
		html.Error(w, err.Error(), http.StatusInternalServerError)
		return
	}
	filtered := make([]string, 0, len(results))
	for _, res := range results {
		_, _, err := Repo(res).Split()
		if err == ErrInvalidModuleRepo {
			continue // skip repo
		} else if err != nil {
			html.Error(w, err.Error(), http.StatusInternalServerError)
			return
		}
		filtered = append(filtered, res)
	}

	props := newViewProps{
		organization:  params.Organization,
		repos:         filtered,
		vcsProviderID: params.VCSProviderID,
		step:          newModuleRepoStep,
	}
	html.Render(newView(props), w, r)
}

func (h *webHandlers) newModuleConfirm(w http.ResponseWriter, r *http.Request) {
	var params struct {
		Organization  organization.Name `schema:"organization_name,required"`
		VCSProviderID resource.TfeID    `schema:"vcs_provider_id,required"`
		Repo          string            `schema:"identifier,required"`
	}
	if err := decode.All(&params, r); err != nil {
		html.Error(w, err.Error(), http.StatusUnprocessableEntity)
		return
	}

	vcsprov, err := h.vcsproviders.Get(r.Context(), params.VCSProviderID)
	if err != nil {
		html.Error(w, err.Error(), http.StatusInternalServerError)
		return
	}

	props := newViewProps{
		organization: params.Organization,
		repo:         params.Repo,
		vcsProvider:  vcsprov,
		step:         newModuleConfirmStep,
	}
	html.Render(newView(props), w, r)
}

func (h *webHandlers) publish(w http.ResponseWriter, r *http.Request) {
	var params struct {
		VCSProviderID resource.TfeID `schema:"vcs_provider_id,required"`
		Repo          Repo           `schema:"identifier,required"`
	}
	if err := decode.All(&params, r); err != nil {
		html.Error(w, err.Error(), http.StatusUnprocessableEntity)
		return
	}

	module, err := h.client.PublishModule(r.Context(), PublishOptions{
		Repo:          params.Repo,
		VCSProviderID: params.VCSProviderID,
	})
	if err != nil && errors.Is(err, internal.ErrInvalidRepo) || errors.Is(err, ErrInvalidModuleRepo) {
		html.Error(w, err.Error(), http.StatusUnprocessableEntity)
		return
	} else if err != nil {
		html.Error(w, err.Error(), http.StatusInternalServerError)
		return
	}

	html.FlashSuccess(w, "published module: "+module.Name)
	http.Redirect(w, r, paths.Module(module.ID), http.StatusFound)
}

func (h *webHandlers) delete(w http.ResponseWriter, r *http.Request) {
	id, err := decode.ID("module_id", r)
	if err != nil {
		html.Error(w, err.Error(), http.StatusUnprocessableEntity)
		return
	}

	deleted, err := h.client.DeleteModule(r.Context(), id)
	if err != nil {
		html.Error(w, err.Error(), http.StatusInternalServerError)
		return
	}

	html.FlashSuccess(w, "deleted module: "+deleted.Name)
	http.Redirect(w, r, paths.Modules(deleted.Organization), http.StatusFound)
}<|MERGE_RESOLUTION|>--- conflicted
+++ resolved
@@ -41,15 +41,9 @@
 
 	// webModulesClient provides web handlers with access to modules
 	webModulesClient interface {
-<<<<<<< HEAD
-		GetModuleByID(ctx context.Context, id resource.ID) (*Module, error)
-		GetModuleInfo(ctx context.Context, versionID resource.ID) (*TerraformModule, error)
-		ListModules(context.Context, ListOptions) (*resource.Page[*Module], error)
-=======
 		GetModuleByID(ctx context.Context, id resource.TfeID) (*Module, error)
 		GetModuleInfo(ctx context.Context, versionID resource.TfeID) (*TerraformModule, error)
-		ListModules(context.Context, ListModulesOptions) ([]*Module, error)
->>>>>>> e12dec56
+		ListModules(context.Context, ListOptions) ([]*Module, error)
 		PublishModule(context.Context, PublishOptions) (*Module, error)
 		DeleteModule(ctx context.Context, id resource.TfeID) (*Module, error)
 	}
@@ -79,26 +73,24 @@
 }
 
 func (h *webHandlers) list(w http.ResponseWriter, r *http.Request) {
-	var opts ListOptions
-	if err := decode.All(&opts, r); err != nil {
-		html.Error(w, err.Error(), http.StatusUnprocessableEntity)
-		return
-	}
-	page, err := h.client.ListModules(r.Context(), opts)
+	var params struct {
+		ListOptions
+		resource.PageOptions
+	}
+	if err := decode.All(&params, r); err != nil {
+		html.Error(w, err.Error(), http.StatusUnprocessableEntity)
+		return
+	}
+	modules, err := h.client.ListModules(r.Context(), params.ListOptions)
 	if err != nil {
 		html.Error(w, err.Error(), http.StatusInternalServerError)
 		return
 	}
 
 	props := listProps{
-		organization:     opts.Organization,
-<<<<<<< HEAD
-		page:             page,
-		canPublishModule: h.authorizer.CanAccess(r.Context(), authz.CreateModuleAction, &authz.AccessRequest{Organization: opts.Organization}),
-=======
-		modules:          modules,
-		canPublishModule: h.authorizer.CanAccess(r.Context(), authz.CreateModuleAction, opts.Organization),
->>>>>>> e12dec56
+		organization:     params.Organization,
+		page:             resource.NewPage(modules, params.PageOptions, nil),
+		canPublishModule: h.authorizer.CanAccess(r.Context(), authz.CreateModuleAction, params.Organization),
 	}
 	html.Render(list(props), w, r)
 }
