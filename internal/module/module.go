--- conflicted
+++ resolved
@@ -92,14 +92,8 @@
 		Provider     string            `schema:"provider,required"`
 		Organization organization.Name `schema:"organization,required"`
 	}
-<<<<<<< HEAD
 	ListOptions struct {
-		Organization string `schema:"organization_name,required"` // filter by organization name
-		resource.PageOptions
-=======
-	ListModulesOptions struct {
 		Organization organization.Name `schema:"organization_name,required"` // filter by organization name
->>>>>>> e12dec56
 	}
 	ModuleList struct {
 		*resource.Pagination
