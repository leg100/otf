--- conflicted
+++ resolved
@@ -3,6 +3,7 @@
 
 import (
 	"context"
+	"errors"
 	"fmt"
 	"time"
 
@@ -21,36 +22,37 @@
 		CreatedAt    time.Time
 		CloudConfig  cloud.Config // cloud config for creating client
 		Organization string       // vcs provider belongs to an organization
-<<<<<<< HEAD
+		Name         string
 
 		Token     *string         // personal access token.
 		GithubApp *github.Install // mutually exclusive with Token.
-=======
-		Name         string
 	}
 
 	CreateOptions struct {
 		Organization string
-		Token        string
 		Cloud        string
 		ID           *string
 		Name         string
 		CreatedAt    *time.Time
+
+		Token              *string
+		GithubAppInstallID *int64
+
+		CloudService
+		github.GithubAppService
 	}
 
 	UpdateOptions struct {
 		Token *string
 		Name  string
->>>>>>> c5eca82b
 	}
 )
 
-func newProvider(cloudService CloudService, opts CreateOptions) (*VCSProvider, error) {
-	cloudConfig, err := cloudService.GetCloudConfig(opts.Cloud)
+func newProvider(ctx context.Context, opts CreateOptions) (*VCSProvider, error) {
+	cloudConfig, err := opts.GetCloudConfig(opts.Cloud)
 	if err != nil {
 		return nil, err
 	}
-
 	provider := &VCSProvider{
 		ID:           internal.NewID("vcs"),
 		CreatedAt:    internal.CurrentTimestamp(),
@@ -58,14 +60,27 @@
 		CloudConfig:  cloudConfig,
 		Name:         opts.Name,
 	}
-	if err := provider.setToken(opts.Token); err != nil {
-		return nil, err
-	}
 	if opts.ID != nil {
 		provider.ID = *opts.ID
 	}
 	if opts.CreatedAt != nil {
 		provider.CreatedAt = *opts.CreatedAt
+	}
+	if opts.Token != nil {
+		if err := provider.setToken(*opts.Token); err != nil {
+			return nil, err
+		}
+	} else if opts.GithubAppInstallID != nil {
+		app, err := opts.GetGithubApp(ctx)
+		if err != nil {
+			return nil, err
+		}
+		provider.GithubApp = &github.Install{
+			ID:  *opts.GithubAppInstallID,
+			App: app,
+		}
+	} else {
+		return nil, errors.New("must specify either token or github app installation ID")
 	}
 	return provider, nil
 }
@@ -109,6 +124,6 @@
 	if token == "" {
 		return fmt.Errorf("token: %w", internal.ErrEmptyValue)
 	}
-	t.Token = token
+	t.Token = &token
 	return nil
 }