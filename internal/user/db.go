package user

import (
	"context"
	"fmt"

	"github.com/jackc/pgx/v5/pgtype"
	"github.com/leg100/otf/internal/logr"
	"github.com/leg100/otf/internal/organization"
	"github.com/leg100/otf/internal/resource"
	"github.com/leg100/otf/internal/sql"
	"github.com/leg100/otf/internal/team"
)

var q = &Queries{}

// dbresult represents the result of a database query for a user.
type dbresult struct {
	UserID    resource.ID
	Username  pgtype.Text
	CreatedAt pgtype.Timestamptz
	UpdatedAt pgtype.Timestamptz
	SiteAdmin pgtype.Bool
	Teams     []Team
}

func (result dbresult) toUser() *User {
	user := User{
		ID:        result.UserID,
		CreatedAt: result.CreatedAt.Time.UTC(),
		UpdatedAt: result.UpdatedAt.Time.UTC(),
		Username:  result.Username.String,
		SiteAdmin: result.SiteAdmin.Bool,
	}
	for _, tr := range result.Teams {
		user.Teams = append(user.Teams, team.TeamRow(tr).ToTeam())
	}
	return &user
}

// pgdb stores user resources in a postgres database
type pgdb struct {
	*sql.DB // provides access to generated SQL queries
	logr.Logger
}

// CreateUser persists a User to the DB.
func (db *pgdb) CreateUser(ctx context.Context, user *User) error {
	return db.Tx(ctx, func(ctx context.Context, conn sql.Connection) error {
		err := q.InsertUser(ctx, conn, InsertUserParams{
			ID:        user.ID,
			Username:  sql.String(user.Username),
			CreatedAt: sql.Timestamptz(user.CreatedAt),
			UpdatedAt: sql.Timestamptz(user.UpdatedAt),
		})
		if err != nil {
			return sql.Error(err)
		}
		for _, team := range user.Teams {
			_, err = q.InsertTeamMembership(ctx, conn, InsertTeamMembershipParams{
				TeamID:    team.ID,
				Usernames: sql.StringArray([]string{user.Username}),
			})
			if err != nil {
				return sql.Error(err)
			}
		}
		return nil
	})
}

func (db *pgdb) listUsers(ctx context.Context) ([]*User, error) {
	result, err := q.FindUsers(ctx, db.Conn(ctx))
	if err != nil {
		return nil, err
	}
	users := make([]*User, len(result))
	for i, r := range result {
		users[i] = dbresult(r).toUser()
	}
	return users, nil
}

<<<<<<< HEAD
func (db *pgdb) listOrganizationUsers(ctx context.Context, organization organization.Name) ([]*User, error) {
	result, err := db.Querier(ctx).FindUsersByOrganization(ctx, sql.String(organization))
=======
func (db *pgdb) listOrganizationUsers(ctx context.Context, organization string) ([]*User, error) {
	result, err := q.FindUsersByOrganization(ctx, db.Conn(ctx), sql.String(organization))
>>>>>>> a55ffb56
	if err != nil {
		return nil, err
	}
	users := make([]*User, len(result))
	for i, r := range result {
		users[i] = dbresult(r).toUser()
	}
	return users, nil
}

func (db *pgdb) listTeamUsers(ctx context.Context, teamID resource.ID) ([]*User, error) {
	result, err := q.FindUsersByTeamID(ctx, db.Conn(ctx), teamID)
	if err != nil {
		return nil, err
	}

	items := make([]*User, len(result))
	for i, r := range result {
		items[i] = dbresult(r).toUser()
	}
	return items, nil
}

// getUser retrieves a user from the DB, along with its sessions.
func (db *pgdb) getUser(ctx context.Context, spec UserSpec) (*User, error) {
	if spec.UserID != nil {
		result, err := q.FindUserByID(ctx, db.Conn(ctx), *spec.UserID)
		if err != nil {
			return nil, err
		}
		return dbresult(result).toUser(), nil
	} else if spec.Username != nil {
		result, err := q.FindUserByUsername(ctx, db.Conn(ctx), sql.String(*spec.Username))
		if err != nil {
			return nil, sql.Error(err)
		}
		return dbresult(result).toUser(), nil
	} else if spec.AuthenticationTokenID != nil {
		result, err := q.FindUserByAuthenticationTokenID(ctx, db.Conn(ctx), *spec.AuthenticationTokenID)
		if err != nil {
			return nil, sql.Error(err)
		}
		return dbresult(result).toUser(), nil
	} else {
		return nil, fmt.Errorf("unsupported user spec for retrieving user")
	}
}

func (db *pgdb) addTeamMembership(ctx context.Context, teamID resource.ID, usernames ...string) error {
	_, err := q.InsertTeamMembership(ctx, db.Conn(ctx), InsertTeamMembershipParams{
		Usernames: sql.StringArray(usernames),
		TeamID:    teamID,
	})
	if err != nil {
		return sql.Error(err)
	}
	return nil
}

func (db *pgdb) removeTeamMembership(ctx context.Context, teamID resource.ID, usernames ...string) error {
	_, err := q.DeleteTeamMembership(ctx, db.Conn(ctx), DeleteTeamMembershipParams{
		Usernames: sql.StringArray(usernames),
		TeamID:    teamID,
	})
	if err != nil {
		return sql.Error(err)
	}
	return nil
}

// DeleteUser deletes a user from the DB.
func (db *pgdb) DeleteUser(ctx context.Context, spec UserSpec) error {
	if spec.UserID != nil {
		_, err := q.DeleteUserByID(ctx, db.Conn(ctx), *spec.UserID)
		if err != nil {
			return sql.Error(err)
		}
	} else if spec.Username != nil {
		_, err := q.DeleteUserByUsername(ctx, db.Conn(ctx), sql.String(*spec.Username))
		if err != nil {
			return sql.Error(err)
		}
	} else {
		return fmt.Errorf("unsupported user spec for deletion")
	}
	return nil
}

// setSiteAdmins authoritatively promotes the given users to site admins,
// demoting all other site admins. The list of newly promoted and demoted users
// is returned.
func (db *pgdb) setSiteAdmins(ctx context.Context, usernames ...string) (promoted []string, demoted []string, err error) {
	var resetted, updated []pgtype.Text
	err = db.Tx(ctx, func(ctx context.Context, conn sql.Connection) (err error) {
		// First demote any existing site admins...
		resetted, err = q.ResetUserSiteAdmins(ctx, conn)
		if err != nil {
			return err
		}
		// ...then promote any specified usernames
		if len(usernames) > 0 {
			updated, err = q.UpdateUserSiteAdmins(ctx, conn, sql.StringArray(usernames))
			if err != nil {
				return err
			}
		}
		return nil
	})
	if err != nil {
		return nil, nil, err
	}
	return pgtextSliceDiff(updated, resetted), pgtextSliceDiff(resetted, updated), nil
}

// pgtextSliceDiff returns the elements in `a` that aren't in `b`.
func pgtextSliceDiff(a, b []pgtype.Text) []string {
	mb := make(map[string]struct{}, len(b))
	for _, x := range b {
		mb[x.String] = struct{}{}
	}
	var diff []string
	for _, x := range a {
		if _, found := mb[x.String]; !found {
			diff = append(diff, x.String)
		}
	}
	return diff
}

//
// User tokens
//

func (db *pgdb) createUserToken(ctx context.Context, token *UserToken) error {
	err := q.InsertToken(ctx, db.Conn(ctx), InsertTokenParams{
		TokenID:     token.ID,
		Description: sql.String(token.Description),
		Username:    sql.String(token.Username),
		CreatedAt:   sql.Timestamptz(token.CreatedAt),
	})
	return err
}

func (db *pgdb) listUserTokens(ctx context.Context, username string) ([]*UserToken, error) {
	result, err := q.FindTokensByUsername(ctx, db.Conn(ctx), sql.String(username))
	if err != nil {
		return nil, err
	}
	tokens := make([]*UserToken, len(result))
	for i, row := range result {
		tokens[i] = &UserToken{
			ID:          row.TokenID,
			CreatedAt:   row.CreatedAt.Time.UTC(),
			Description: row.Description.String,
			Username:    row.Username.String,
		}
	}
	return tokens, nil
}

func (db *pgdb) getUserToken(ctx context.Context, id resource.ID) (*UserToken, error) {
	row, err := q.FindTokenByID(ctx, db.Conn(ctx), id)
	if err != nil {
		return nil, sql.Error(err)
	}
	return &UserToken{
		ID:          row.TokenID,
		CreatedAt:   row.CreatedAt.Time.UTC(),
		Description: row.Description.String,
		Username:    row.Username.String,
	}, nil
}

func (db *pgdb) deleteUserToken(ctx context.Context, id resource.ID) error {
	_, err := q.DeleteTokenByID(ctx, db.Conn(ctx), id)
	if err != nil {
		return sql.Error(err)
	}
	return nil
}<|MERGE_RESOLUTION|>--- conflicted
+++ resolved
@@ -81,13 +81,8 @@
 	return users, nil
 }
 
-<<<<<<< HEAD
 func (db *pgdb) listOrganizationUsers(ctx context.Context, organization organization.Name) ([]*User, error) {
-	result, err := db.Querier(ctx).FindUsersByOrganization(ctx, sql.String(organization))
-=======
-func (db *pgdb) listOrganizationUsers(ctx context.Context, organization string) ([]*User, error) {
-	result, err := q.FindUsersByOrganization(ctx, db.Conn(ctx), sql.String(organization))
->>>>>>> a55ffb56
+	result, err := q.FindUsersByOrganization(ctx, db.Conn(ctx), organization)
 	if err != nil {
 		return nil, err
 	}
