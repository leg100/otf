--- conflicted
+++ resolved
@@ -51,20 +51,14 @@
 	// Source sets the source identifier for this kind, to inform users which
 	// kind is the source of a run configuration. By default the ID is used as
 	// the source identifier but Source takes precedence if it is non-nil.
-	Source *configversion.Source
+	Source *source.Source
 }
 
-<<<<<<< HEAD
-func (k Kind) Source() source.Source {
-	return source.Source(k.ID)
-=======
-func (k Kind) GetSource() configversion.Source {
+func (k Kind) GetSource() source.Source {
 	if k.Source != nil {
 		return *k.Source
 	}
-	return configversion.Source(k.ID)
-
->>>>>>> e34a9751
+	return source.Source(k.ID)
 }
 
 type TokenKind struct {
@@ -112,11 +106,7 @@
 	db.kinds[kind.ID] = kind
 	// Also register its icon to be rendered on the UI next to runs triggered
 	// by this kind.
-<<<<<<< HEAD
-	db.iconRegistrar.RegisterSourceIcon(kind.Source(), IconWrapper(kind.ID, kind.Icon))
-=======
-	db.configService.RegisterSourceIcon(kind.GetSource(), triggerIcon(kind.GetSource(), kind.Icon))
->>>>>>> e34a9751
+	db.iconRegistrar.RegisterSourceIcon(kind.GetSource(), triggerIcon(kind.GetSource(), kind.Icon))
 }
 
 func (db *kindDB) GetKind(id KindID) (Kind, error) {
