--- conflicted
+++ resolved
@@ -34,7 +34,7 @@
 		ID:           row.TeamID,
 		CreatedAt:    row.CreatedAt.Time.UTC(),
 		Name:         row.Name.String,
-		Organization: row.OrganizationName.String,
+		Organization: row.OrganizationName,
 		Visibility:   row.Visibility.String,
 		Access: OrganizationAccess{
 			ManageWorkspaces:      row.PermissionManageWorkspaces.Bool,
@@ -62,7 +62,7 @@
 		ID:                              team.ID,
 		Name:                            sql.String(team.Name),
 		CreatedAt:                       sql.Timestamptz(team.CreatedAt),
-		OrganizationName:                sql.String(team.Organization),
+		OrganizationName:                team.Organization,
 		Visibility:                      sql.String(team.Visibility),
 		SSOTeamID:                       sql.StringPtr(team.SSOTeamID),
 		PermissionManageWorkspaces:      sql.Bool(team.Access.ManageWorkspaces),
@@ -105,15 +105,10 @@
 	)
 }
 
-<<<<<<< HEAD
 func (db *pgdb) getTeam(ctx context.Context, name, organization organization.Name) (*Team, error) {
-	result, err := db.Querier(ctx).FindTeamByName(ctx, sqlc.FindTeamByNameParams{
-=======
-func (db *pgdb) getTeam(ctx context.Context, name, organization string) (*Team, error) {
 	result, err := q.FindTeamByName(ctx, db.Conn(ctx), FindTeamByNameParams{
->>>>>>> a55ffb56
 		Name:             sql.String(name),
-		OrganizationName: sql.String(organization),
+		OrganizationName: organization,
 	})
 	if err != nil {
 		return nil, sql.Error(err)
@@ -137,13 +132,8 @@
 	return TeamRow(result).ToTeam(), nil
 }
 
-<<<<<<< HEAD
 func (db *pgdb) listTeams(ctx context.Context, organization organization.Name) ([]*Team, error) {
-	result, err := db.Querier(ctx).FindTeamsByOrg(ctx, sql.String(organization))
-=======
-func (db *pgdb) listTeams(ctx context.Context, organization string) ([]*Team, error) {
-	result, err := q.FindTeamsByOrg(ctx, db.Conn(ctx), sql.String(organization))
->>>>>>> a55ffb56
+	result, err := q.FindTeamsByOrg(ctx, db.Conn(ctx), organization)
 	if err != nil {
 		return nil, err
 	}
