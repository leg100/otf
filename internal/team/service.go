package team

import (
	"context"
	"errors"
	"fmt"

	"github.com/go-logr/logr"
	"github.com/gorilla/mux"
	"github.com/leg100/otf/internal"
	"github.com/leg100/otf/internal/authz"
	"github.com/leg100/otf/internal/http/html"
	"github.com/leg100/otf/internal/organization"
	"github.com/leg100/otf/internal/rbac"
	"github.com/leg100/otf/internal/resource"
	"github.com/leg100/otf/internal/sql"
	"github.com/leg100/otf/internal/sql/sqlc"
	"github.com/leg100/otf/internal/tfeapi"
	"github.com/leg100/otf/internal/tokens"
)

var ErrRemovingOwnersTeamNotPermitted = errors.New("the owners team cannot be deleted")

type (
	Service struct {
		logr.Logger

		organization authz.Authorizer // authorizes org access
		team         authz.Authorizer // authorizes team access

		db     *pgdb
		web    *webHandlers
		tfeapi *tfe
		api    *api

		afterCreateHooks []func(context.Context, *Team) error

		*teamTokenFactory
	}

	Options struct {
		*sql.DB
		*tfeapi.Responder
		html.Renderer
		logr.Logger

		OrganizationService *organization.Service
		TokensService       *tokens.Service
	}
)

func NewService(opts Options) *Service {
	svc := Service{
		Logger:       opts.Logger,
		organization: &organization.Authorizer{Logger: opts.Logger},
		team:         &authorizer{Logger: opts.Logger},
		db:           &pgdb{opts.DB, opts.Logger},
		teamTokenFactory: &teamTokenFactory{
			tokens: opts.TokensService,
		},
	}
	svc.web = &webHandlers{
		Renderer: opts.Renderer,
		tokens:   opts.TokensService,
		teams:    &svc,
	}
	svc.tfeapi = &tfe{
		Service:   &svc,
		Responder: opts.Responder,
	}
	svc.api = &api{
		Service:   &svc,
		Responder: opts.Responder,
	}

	// Whenever an organization is created, also create an owners team. (The
	// user package hooks into CreateTeam to add the creator as a member).
	opts.OrganizationService.AfterCreateOrganization(func(ctx context.Context, organization *organization.Organization) error {
		// only an owner can create a team but there are no owners until an
		// owners team is created, so in this particular instance authorization
		// is skipped.
		ctx = authz.AddSkipAuthz(ctx)
		_, err := svc.Create(ctx, organization.Name, CreateTeamOptions{
			Name: internal.String("owners"),
		})
		if err != nil {
			return fmt.Errorf("creating owners team: %w", err)
		}
		return nil
	})
	// Register with auth middleware the team token kind and a means of
	// retrieving team corresponding to token.
<<<<<<< HEAD
	opts.TokensService.RegisterKind(TeamTokenKind, func(ctx context.Context, tokenID resource.ID) (internal.Subject, error) {
=======
	opts.TokensService.RegisterKind(TeamTokenKind, func(ctx context.Context, tokenID string) (authz.Subject, error) {
>>>>>>> 1cbf65ec
		return svc.GetTeamByTokenID(ctx, tokenID)
	})

	return &svc
}

func (a *Service) AddHandlers(r *mux.Router) {
	a.web.addHandlers(r)
	a.tfeapi.addHandlers(r)
	a.api.addHandlers(r)
}

func (a *Service) Create(ctx context.Context, organization string, opts CreateTeamOptions) (*Team, error) {
	subject, err := a.organization.CanAccess(ctx, rbac.CreateTeamAction, organization)
	if err != nil {
		return nil, err
	}

	team, err := newTeam(organization, opts)
	if err != nil {
		return nil, err
	}

	err = a.db.Tx(ctx, func(ctx context.Context, q *sqlc.Queries) error {
		if err := a.db.createTeam(ctx, team); err != nil {
			return err
		}
		for _, hook := range a.afterCreateHooks {
			if err := hook(ctx, team); err != nil {
				return err
			}
		}
		return nil
	})
	if err != nil {
		a.Error(err, "creating team", "name", team.Name, "organization", organization, "subject", subject)
		return nil, err
	}
	a.V(0).Info("created team", "name", team.Name, "organization", organization, "subject", subject)

	return team, nil
}

func (a *Service) AfterCreateTeam(hook func(context.Context, *Team) error) {
	a.afterCreateHooks = append(a.afterCreateHooks, hook)
}

func (a *Service) Update(ctx context.Context, teamID resource.ID, opts UpdateTeamOptions) (*Team, error) {
	team, err := a.db.getTeamByID(ctx, teamID)
	if err != nil {
		a.Error(err, "retrieving team", "team_id", teamID)
		return nil, err
	}
	subject, err := a.organization.CanAccess(ctx, rbac.UpdateTeamAction, team.Organization)
	if err != nil {
		return nil, err
	}

	team, err = a.db.UpdateTeam(ctx, teamID, func(team *Team) error {
		return team.Update(opts)
	})
	if err != nil {
		a.Error(err, "updating team", "name", team.Name, "organization", team.Organization, "subject", subject)
		return nil, err
	}

	a.V(2).Info("updated team", "name", team.Name, "organization", team.Organization, "subject", subject)

	return team, nil
}

// List lists teams in the organization.
func (a *Service) List(ctx context.Context, organization string) ([]*Team, error) {
	subject, err := a.organization.CanAccess(ctx, rbac.ListTeamsAction, organization)
	if err != nil {
		return nil, err
	}

	teams, err := a.db.listTeams(ctx, organization)
	if err != nil {
		a.Error(err, "listing teams", "organization", organization, "subject", subject)
		return nil, err
	}
	a.V(9).Info("listed teams", "organization", organization, "subject", subject)

	return teams, nil
}

func (a *Service) Get(ctx context.Context, organization, name string) (*Team, error) {
	subject, err := a.organization.CanAccess(ctx, rbac.GetTeamAction, organization)
	if err != nil {
		return nil, err
	}

	team, err := a.db.getTeam(ctx, name, organization)
	if err != nil {
		a.Error(err, "retrieving team", "team", name, "organization", organization, "subject", subject)
		return nil, err
	}

	a.V(9).Info("retrieved team", "team", name, "organization", organization, "subject", subject)

	return team, nil
}

func (a *Service) GetByID(ctx context.Context, teamID resource.ID) (*Team, error) {
	team, err := a.db.getTeamByID(ctx, teamID)
	if err != nil {
		a.Error(err, "retrieving team", "team_id", teamID)
		return nil, err
	}

	subject, err := a.organization.CanAccess(ctx, rbac.GetTeamAction, team.Organization)
	if err != nil {
		return nil, err
	}

	a.V(9).Info("retrieved team", "team", team.Name, "organization", team.Organization, "subject", subject)

	return team, nil
}

func (a *Service) Delete(ctx context.Context, teamID resource.ID) error {
	team, err := a.db.getTeamByID(ctx, teamID)
	if err != nil {
		a.Error(err, "retrieving team", "team_id", teamID)
		return err
	}

	subject, err := a.organization.CanAccess(ctx, rbac.DeleteTeamAction, team.Organization)
	if err != nil {
		return err
	}

	if team.Name == "owners" {
		return ErrRemovingOwnersTeamNotPermitted
	}

	err = a.db.deleteTeam(ctx, teamID)
	if err != nil {
		a.Error(err, "deleting team", "team", team.Name, "organization", team.Organization, "subject", subject)
		return err
	}

	a.V(2).Info("deleted team", "team", team.Name, "organization", team.Organization, "subject", subject)

	return nil
}

func (a *Service) GetTeamByTokenID(ctx context.Context, tokenID resource.ID) (*Team, error) {
	team, err := a.db.getTeamByTokenID(ctx, tokenID)
	if err != nil {
		a.Error(err, "retrieving team by team token ID", "token_id", tokenID)
		return nil, err
	}

	subject, err := a.organization.CanAccess(ctx, rbac.GetTeamAction, team.Organization)
	if err != nil {
		return nil, err
	}

	a.V(9).Info("retrieved team", "team", team.Name, "organization", team.Organization, "subject", subject)

	return team, nil
}<|MERGE_RESOLUTION|>--- conflicted
+++ resolved
@@ -90,11 +90,7 @@
 	})
 	// Register with auth middleware the team token kind and a means of
 	// retrieving team corresponding to token.
-<<<<<<< HEAD
-	opts.TokensService.RegisterKind(TeamTokenKind, func(ctx context.Context, tokenID resource.ID) (internal.Subject, error) {
-=======
-	opts.TokensService.RegisterKind(TeamTokenKind, func(ctx context.Context, tokenID string) (authz.Subject, error) {
->>>>>>> 1cbf65ec
+	opts.TokensService.RegisterKind(TeamTokenKind, func(ctx context.Context, tokenID resource.ID) (authz.Subject, error) {
 		return svc.GetTeamByTokenID(ctx, tokenID)
 	})
 
