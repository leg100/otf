--- conflicted
+++ resolved
@@ -32,7 +32,7 @@
 		Speculative       bool
 		Status            ConfigurationStatus
 		StatusTimestamps  []StatusTimestamp
-		WorkspaceID       resource.TfeID
+		WorkspaceID       resource.ID
 		IngressAttributes *IngressAttributes
 	}
 
@@ -87,27 +87,6 @@
 	}
 
 	IngressAttributes struct {
-<<<<<<< HEAD
-		// ID     resource.ID
-		Branch string
-		// CloneURL          string
-		// CommitMessage     string
-		CommitSHA              string      `db:"commit_sha"`
-		Repo                   string      `db:"identifier"`
-		IsPullRequest          bool        `db:"is_pull_request"`
-		OnDefaultBranch        bool        `db:"on_default_branch"`
-		ConfigurationVersionID resource.ID `db:"configuration_version_id"`
-		CommitURL              string      `db:"commit_url"`
-		PullRequestNumber      int         `db:"pull_request_number"`
-		PullRequestURL         string      `db:"pull_request_url"`
-		PullRequestTitle       string      `db:"pull_request_title"`
-		// CompareURL        string
-		// PullRequestBody   string
-		Tag             string
-		SenderUsername  string `db:"sender_username"`
-		SenderAvatarURL string `db:"sender_avatar_url"`
-		SenderHTMLURL   string `db:"sender_html_url"`
-=======
 		Branch                 string
 		CommitSHA              string
 		Repo                   string
@@ -122,12 +101,11 @@
 		SenderUsername         string
 		SenderAvatarURL        string
 		SenderHTMLURL          string
->>>>>>> dd0e5074
 	}
 )
 
 // NewConfigurationVersion creates a ConfigurationVersion object from scratch
-func NewConfigurationVersion(workspaceID resource.TfeID, opts CreateOptions) (*ConfigurationVersion, error) {
+func NewConfigurationVersion(workspaceID resource.ID, opts CreateOptions) (*ConfigurationVersion, error) {
 	cv := ConfigurationVersion{
 		ID:            resource.NewTfeID(resource.ConfigVersionKind),
 		CreatedAt:     internal.CurrentTimestamp(nil),
