package variable

import (
	"context"

	"github.com/jackc/pgx/v5/pgtype"
	"github.com/leg100/otf/internal/organization"
	"github.com/leg100/otf/internal/resource"
	"github.com/leg100/otf/internal/sql"
)

var q = &Queries{}

type (
	// pgdb is a database of variables on postgres
	pgdb struct {
		*sql.DB // provides access to generated SQL queries
	}

	VariableRow struct {
		VariableID  resource.ID
		Key         pgtype.Text
		Value       pgtype.Text
		Description pgtype.Text
		Category    pgtype.Text
		Sensitive   pgtype.Bool
		HCL         pgtype.Bool
		VersionID   pgtype.Text
	}

	VariableSetRow struct {
		VariableSetID    resource.ID
		Global           pgtype.Bool
		Name             pgtype.Text
		Description      pgtype.Text
		OrganizationName pgtype.Text
		Variables        []VariableModel
		WorkspaceIds     []pgtype.Text
	}
)

func (row VariableRow) convert() *Variable {
	return &Variable{
		ID:          row.VariableID,
		Key:         row.Key.String,
		Value:       row.Value.String,
		Description: row.Description.String,
		Category:    VariableCategory(row.Category.String),
		Sensitive:   row.Sensitive.Bool,
		HCL:         row.HCL.Bool,
		VersionID:   row.VersionID.String,
	}
}

func (row VariableSetRow) convert() (*VariableSet, error) {
	set := &VariableSet{
		ID:           row.VariableSetID,
		Global:       row.Global.Bool,
		Description:  row.Description.String,
		Name:         row.Name.String,
		Organization: row.OrganizationName.String,
	}
	set.Variables = make([]*Variable, len(row.Variables))
	for i, v := range row.Variables {
		set.Variables[i] = VariableRow(v).convert()
	}
	set.Workspaces = make([]resource.ID, len(row.WorkspaceIds))
	for i, wid := range row.WorkspaceIds {
		if err := set.Workspaces[i].Scan(wid.String); err != nil {
			return nil, err
		}
	}
	return set, nil
}

func (pdb *pgdb) createWorkspaceVariable(ctx context.Context, workspaceID resource.ID, v *Variable) error {
	err := pdb.Tx(ctx, func(ctx context.Context, conn sql.Connection) error {
		if err := pdb.createVariable(ctx, v); err != nil {
			return err
		}
		return q.InsertWorkspaceVariable(ctx, pdb.Conn(ctx), InsertWorkspaceVariableParams{
			VariableID:  v.ID,
			WorkspaceID: workspaceID,
		})
	})
	return sql.Error(err)
}

func (pdb *pgdb) listWorkspaceVariables(ctx context.Context, workspaceID resource.ID) ([]*Variable, error) {
	rows, err := q.FindWorkspaceVariablesByWorkspaceID(ctx, pdb.Conn(ctx), workspaceID)
	if err != nil {
		return nil, sql.Error(err)
	}

	variables := make([]*Variable, len(rows))
	for i, row := range rows {
		variables[i] = VariableRow(row).convert()
	}
	return variables, nil
}

func (pdb *pgdb) getWorkspaceVariable(ctx context.Context, variableID resource.ID) (*WorkspaceVariable, error) {
	row, err := q.FindWorkspaceVariableByVariableID(ctx, pdb.Conn(ctx), variableID)
	if err != nil {
		return nil, sql.Error(err)
	}

	return &WorkspaceVariable{
		WorkspaceID: row.WorkspaceID,
		Variable:    VariableRow(row.VariableModel).convert(),
	}, nil
}

func (pdb *pgdb) deleteWorkspaceVariable(ctx context.Context, variableID resource.ID) (*WorkspaceVariable, error) {
	row, err := q.DeleteWorkspaceVariableByID(ctx, pdb.Conn(ctx), variableID)
	if err != nil {
		return nil, sql.Error(err)
	}

	return &WorkspaceVariable{
		WorkspaceID: row.WorkspaceID,
		Variable:    VariableRow(row.VariableModel).convert(),
	}, nil
}

func (pdb *pgdb) createVariableSet(ctx context.Context, set *VariableSet) error {
	err := q.InsertVariableSet(ctx, pdb.Conn(ctx), InsertVariableSetParams{
		VariableSetID:    set.ID,
		Name:             sql.String(set.Name),
		Description:      sql.String(set.Description),
		Global:           sql.Bool(set.Global),
		OrganizationName: sql.String(set.Organization),
	})
	return sql.Error(err)
}

func (pdb *pgdb) updateVariableSet(ctx context.Context, set *VariableSet) error {
	err := pdb.Tx(ctx, func(ctx context.Context, conn sql.Connection) error {
		_, err := q.UpdateVariableSetByID(ctx, pdb.Conn(ctx), UpdateVariableSetByIDParams{
			Name:          sql.String(set.Name),
			Description:   sql.String(set.Description),
			Global:        sql.Bool(set.Global),
			VariableSetID: set.ID,
		})
		if err != nil {
			return err
		}
		// lazily delete all variable set workspaces, and then add them again,
		// regardless of whether there are any changes
		return pdb.Lock(ctx, "variable_set_workspaces", func(ctx context.Context, _ sql.Connection) error {
			if err := pdb.deleteAllVariableSetWorkspaces(ctx, set.ID); err != nil {
				return err
			}
			if err := pdb.createVariableSetWorkspaces(ctx, set.ID, set.Workspaces); err != nil {
				return err
			}
			return nil
		})
	})
	return sql.Error(err)
}

func (pdb *pgdb) getVariableSet(ctx context.Context, setID resource.ID) (*VariableSet, error) {
	row, err := q.FindVariableSetBySetID(ctx, pdb.Conn(ctx), setID)
	if err != nil {
		return nil, sql.Error(err)
	}
	return VariableSetRow(row).convert()
}

func (pdb *pgdb) getVariableSetByVariableID(ctx context.Context, variableID resource.ID) (*VariableSet, error) {
	row, err := q.FindVariableSetByVariableID(ctx, pdb.Conn(ctx), variableID)
	if err != nil {
		return nil, sql.Error(err)
	}
	return VariableSetRow(row).convert()
}

<<<<<<< HEAD
func (pdb *pgdb) listVariableSets(ctx context.Context, organization organization.Name) ([]*VariableSet, error) {
	rows, err := pdb.Querier(ctx).FindVariableSetsByOrganization(ctx, sql.String(organization))
=======
func (pdb *pgdb) listVariableSets(ctx context.Context, organization string) ([]*VariableSet, error) {
	rows, err := q.FindVariableSetsByOrganization(ctx, pdb.Conn(ctx), sql.String(organization))
>>>>>>> a55ffb56
	if err != nil {
		return nil, sql.Error(err)
	}

	sets := make([]*VariableSet, len(rows))
	for i, row := range rows {
		var err error
		sets[i], err = VariableSetRow(row).convert()
		if err != nil {
			return nil, err
		}
	}
	return sets, nil
}

func (pdb *pgdb) listVariableSetsByWorkspace(ctx context.Context, workspaceID resource.ID) ([]*VariableSet, error) {
	rows, err := q.FindVariableSetsByWorkspace(ctx, pdb.Conn(ctx), workspaceID)
	if err != nil {
		return nil, sql.Error(err)
	}

	sets := make([]*VariableSet, len(rows))
	for i, row := range rows {
		var err error
		sets[i], err = VariableSetRow(row).convert()
		if err != nil {
			return nil, err
		}
	}
	return sets, nil
}

func (pdb *pgdb) deleteVariableSet(ctx context.Context, setID resource.ID) error {
	_, err := q.DeleteVariableSetByID(ctx, pdb.Conn(ctx), setID)
	if err != nil {
		return sql.Error(err)
	}
	return nil
}

func (pdb *pgdb) addVariableToSet(ctx context.Context, setID resource.ID, v *Variable) error {
	err := pdb.Tx(ctx, func(ctx context.Context, conn sql.Connection) error {
		if err := pdb.createVariable(ctx, v); err != nil {
			return err
		}
		err := q.InsertVariableSetVariable(ctx, pdb.Conn(ctx), InsertVariableSetVariableParams{
			VariableSetID: setID,
			VariableID:    v.ID,
		})
		return err
	})
	return sql.Error(err)
}

func (pdb *pgdb) createVariableSetWorkspaces(ctx context.Context, setID resource.ID, workspaceIDs []resource.ID) error {
	err := pdb.Tx(ctx, func(ctx context.Context, conn sql.Connection) error {
		for _, wid := range workspaceIDs {
			err := q.InsertVariableSetWorkspace(ctx, pdb.Conn(ctx), InsertVariableSetWorkspaceParams{
				VariableSetID: setID,
				WorkspaceID:   wid,
			})
			if err != nil {
				return err
			}
		}
		return nil
	})
	return sql.Error(err)
}

func (pdb *pgdb) deleteAllVariableSetWorkspaces(ctx context.Context, setID resource.ID) error {
	err := q.DeleteVariableSetWorkspaces(ctx, pdb.Conn(ctx), setID)
	return sql.Error(err)
}

func (pdb *pgdb) deleteVariableSetWorkspaces(ctx context.Context, setID resource.ID, workspaceIDs []resource.ID) error {
	err := pdb.Tx(ctx, func(ctx context.Context, conn sql.Connection) error {
		for _, wid := range workspaceIDs {
			_, err := q.DeleteVariableSetWorkspace(ctx, pdb.Conn(ctx), DeleteVariableSetWorkspaceParams{
				VariableSetID: setID,
				WorkspaceID:   wid,
			})
			if err != nil {
				return err
			}
		}
		return nil
	})
	return sql.Error(err)
}

func (pdb *pgdb) createVariable(ctx context.Context, v *Variable) error {
	err := q.InsertVariable(ctx, pdb.Conn(ctx), InsertVariableParams{
		VariableID:  v.ID,
		Key:         sql.String(v.Key),
		Value:       sql.String(v.Value),
		Description: sql.String(v.Description),
		Category:    sql.String(string(v.Category)),
		Sensitive:   sql.Bool(v.Sensitive),
		VersionID:   sql.String(v.VersionID),
		HCL:         sql.Bool(v.HCL),
	})
	return sql.Error(err)
}

func (pdb *pgdb) updateVariable(ctx context.Context, v *Variable) error {
	_, err := q.UpdateVariableByID(ctx, pdb.Conn(ctx), UpdateVariableByIDParams{
		VariableID:  v.ID,
		Key:         sql.String(v.Key),
		Value:       sql.String(v.Value),
		Description: sql.String(v.Description),
		Category:    sql.String(string(v.Category)),
		Sensitive:   sql.Bool(v.Sensitive),
		VersionID:   sql.String(v.VersionID),
		HCL:         sql.Bool(v.HCL),
	})
	return sql.Error(err)
}

func (pdb *pgdb) deleteVariable(ctx context.Context, variableID resource.ID) error {
	_, err := q.DeleteVariableByID(ctx, pdb.Conn(ctx), variableID)
	return sql.Error(err)
}<|MERGE_RESOLUTION|>--- conflicted
+++ resolved
@@ -58,7 +58,7 @@
 		Global:       row.Global.Bool,
 		Description:  row.Description.String,
 		Name:         row.Name.String,
-		Organization: row.OrganizationName.String,
+		Organization: row.OrganizationName,
 	}
 	set.Variables = make([]*Variable, len(row.Variables))
 	for i, v := range row.Variables {
@@ -129,7 +129,7 @@
 		Name:             sql.String(set.Name),
 		Description:      sql.String(set.Description),
 		Global:           sql.Bool(set.Global),
-		OrganizationName: sql.String(set.Organization),
+		OrganizationName: set.Organization,
 	})
 	return sql.Error(err)
 }
@@ -176,13 +176,8 @@
 	return VariableSetRow(row).convert()
 }
 
-<<<<<<< HEAD
 func (pdb *pgdb) listVariableSets(ctx context.Context, organization organization.Name) ([]*VariableSet, error) {
-	rows, err := pdb.Querier(ctx).FindVariableSetsByOrganization(ctx, sql.String(organization))
-=======
-func (pdb *pgdb) listVariableSets(ctx context.Context, organization string) ([]*VariableSet, error) {
-	rows, err := q.FindVariableSetsByOrganization(ctx, pdb.Conn(ctx), sql.String(organization))
->>>>>>> a55ffb56
+	rows, err := q.FindVariableSetsByOrganization(ctx, pdb.Conn(ctx), organization)
 	if err != nil {
 		return nil, sql.Error(err)
 	}
