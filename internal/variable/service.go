package variable

import (
	"context"

	"github.com/go-logr/logr"
	"github.com/gorilla/mux"
	"github.com/leg100/otf/internal"
	"github.com/leg100/otf/internal/http/html"
	"github.com/leg100/otf/internal/organization"
	"github.com/leg100/otf/internal/rbac"
	"github.com/leg100/otf/internal/sql"
	"github.com/leg100/otf/internal/tfeapi"
	"github.com/leg100/otf/internal/workspace"
	"github.com/pkg/errors"
)

type (
	VariableService = Service

	Service interface {
		CreateVariable(ctx context.Context, workspaceID string, opts CreateVariableOptions) (*Variable, error)
		ListVariables(ctx context.Context, workspaceID string) ([]*Variable, error)
		GetVariable(ctx context.Context, variableID string) (*Variable, error)
		UpdateVariable(ctx context.Context, variableID string, opts UpdateVariableOptions) (*Variable, error)
		DeleteVariable(ctx context.Context, variableID string) (*Variable, error)

		CreateVariableSet(ctx context.Context, organization string, opts CreateVariableSetOptions) (*VariableSet, error)
		ListVariableSets(ctx context.Context, organization string) (*VariableSet, error)
		UpdateVariableSet(ctx context.Context, setID string, opts UpdateVariableSetOptions) (*VariableSet, error)
		GetVariableSet(ctx context.Context, setID string) (*VariableSet, error)
		DeleteVariableSet(ctx context.Context, setID string) error
	}

	service struct {
		logr.Logger

<<<<<<< HEAD
		db           *pgdb
		web          *web
		workspace    internal.Authorizer
		organization internal.Authorizer
=======
		db        *pgdb
		workspace internal.Authorizer
		web       *web
		api       *tfe
>>>>>>> 0759278e

		*factory
	}

	Options struct {
		WorkspaceAuthorizer internal.Authorizer
		WorkspaceService    workspace.Service

		*sql.DB
		*tfeapi.Responder
		html.Renderer
		logr.Logger
	}
)

func NewService(opts Options) *service {
	svc := service{
		Logger:       opts.Logger,
		db:           &pgdb{opts.DB},
		factory:      &factory{generateVersion: versionGenerator},
		workspace:    opts.WorkspaceAuthorizer,
		organization: &organization.Authorizer{Logger: opts.Logger},
	}

	svc.web = &web{
		Renderer: opts.Renderer,
		Service:  opts.WorkspaceService,
		svc:      &svc,
	}
	svc.api = &tfe{
		Service:   &svc,
		Responder: opts.Responder,
	}

	return &svc
}

func (s *service) AddHandlers(r *mux.Router) {
	s.web.addHandlers(r)
	s.api.addHandlers(r)
}

func (s *service) CreateVariable(ctx context.Context, workspaceID string, opts CreateVariableOptions) (*Variable, error) {
	subject, err := s.workspace.CanAccess(ctx, rbac.CreateVariableAction, workspaceID)
	if err != nil {
		return nil, err
	}

	v, err := s.new(workspaceID, opts)
	if err != nil {
		s.Error(err, "constructing variable", "subject", subject, "workspace", workspaceID, "key", opts.Key)
		return nil, err
	}

	if err := s.db.create(ctx, v); err != nil {
		s.Error(err, "creating variable", "subject", subject, "variable", v)
		return nil, err
	}

	s.V(1).Info("created variable", "subject", subject, "variable", v)

	return v, nil
}

func (s *service) ListVariables(ctx context.Context, workspaceID string) ([]*Variable, error) {
	subject, err := s.workspace.CanAccess(ctx, rbac.ListVariablesAction, workspaceID)
	if err != nil {
		return nil, err
	}

	variables, err := s.db.list(ctx, workspaceID)
	if err != nil {
		s.Error(err, "listing variables", "subject", subject, "workspace_id", workspaceID)
		return nil, err
	}

	s.V(9).Info("listed variables", "subject", subject, "workspace_id", workspaceID)

	return variables, nil
}

func (s *service) GetVariable(ctx context.Context, variableID string) (*Variable, error) {
	// retrieve variable first in order to retrieve workspace ID for authorization
	variable, err := s.db.get(ctx, variableID)
	if err != nil {
		s.Error(err, "retrieving variable", "workspace_id", variableID)
		return nil, err
	}

	subject, err := s.workspace.CanAccess(ctx, rbac.GetVariableAction, variable.WorkspaceID)
	if err != nil {
		return nil, err
	}

	s.V(9).Info("retrieved variable", "subject", subject, "variable", variable)

	return variable, nil
}

func (s *service) UpdateVariable(ctx context.Context, variableID string, opts UpdateVariableOptions) (*Variable, error) {
	// retrieve existing in order to retrieve workspace ID for authorization
	existing, err := s.db.get(ctx, variableID)
	if err != nil {
		return nil, errors.Wrap(err, "retrieving variable")
	}

	subject, err := s.workspace.CanAccess(ctx, rbac.UpdateVariableAction, existing.WorkspaceID)
	if err != nil {
		return nil, err
	}

	updated, err := s.db.update(ctx, variableID, func(v *Variable) error {
		return s.update(v, opts)
	})
	if err != nil {
		s.Error(err, "updating variable", "subject", subject, "variable_id", variableID, "workspace_id", existing.WorkspaceID)
		return nil, err
	}
	s.V(1).Info("updated variable", "subject", subject, "before", existing, "after", updated)

	return updated, nil
}

func (s *service) DeleteVariable(ctx context.Context, variableID string) (*Variable, error) {
	// retrieve existing in order to retrieve workspace ID for authorization
	existing, err := s.db.get(ctx, variableID)
	if err != nil {
		return nil, err
	}

	subject, err := s.workspace.CanAccess(ctx, rbac.DeleteVariableAction, existing.WorkspaceID)
	if err != nil {
		return nil, err
	}

	deleted, err := s.db.delete(ctx, variableID)
	if err != nil {
		s.Error(err, "deleting variable", "subject", subject, "variable", existing)
		return nil, err
	}
	s.V(1).Info("deleted variable", "subject", subject, "variable", deleted)

	return deleted, nil
}

func (s *service) CreateVariableSet(ctx context.Context, organization string, opts CreateVariableSetOptions) (*VariableSet, error) {
	subject, err := s.organization.CanAccess(ctx, rbac.CreateVariableSetAction, organization)
	if err != nil {
		return nil, err
	}

	v, err := s.newSet(organization, opts)
	if err != nil {
		s.Error(err, "constructing variable", "subject", subject, "workspace", organization, "key", opts.Key)
		return nil, err
	}

	if err := s.db.create(ctx, v); err != nil {
		s.Error(err, "creating variable", "subject", subject, "variable", v)
		return nil, err
	}

	s.V(1).Info("created variable", "subject", subject, "variable", v)

	return v, nil
}

func (s *service) DeleteVariableSet(ctx context.Context, setID string) (*VariableSet, error) {
	// retrieve existing set in order to retrieve organization for authorization
	existing, err := s.db.get(ctx, setID)
	if err != nil {
		return nil, err
	}

	subject, err := s.organization.CanAccess(ctx, rbac.DeleteVariableSetAction, existing.Organization)
	if err != nil {
		return nil, err
	}

	deleted, err := s.db.delete(ctx, setID)
	if err != nil {
		s.Error(err, "deleting variable", "subject", subject, "variable", existing)
		return nil, err
	}
	s.V(1).Info("deleted variable", "subject", subject, "variable", deleted)

	return deleted, nil
}<|MERGE_RESOLUTION|>--- conflicted
+++ resolved
@@ -35,17 +35,11 @@
 	service struct {
 		logr.Logger
 
-<<<<<<< HEAD
 		db           *pgdb
 		web          *web
+		api          *tfe
 		workspace    internal.Authorizer
 		organization internal.Authorizer
-=======
-		db        *pgdb
-		workspace internal.Authorizer
-		web       *web
-		api       *tfe
->>>>>>> 0759278e
 
 		*factory
 	}
@@ -213,24 +207,24 @@
 	return v, nil
 }
 
-func (s *service) DeleteVariableSet(ctx context.Context, setID string) (*VariableSet, error) {
+func (s *service) DeleteVariableSet(ctx context.Context, setID string) error {
 	// retrieve existing set in order to retrieve organization for authorization
 	existing, err := s.db.get(ctx, setID)
 	if err != nil {
-		return nil, err
+		return err
 	}
 
 	subject, err := s.organization.CanAccess(ctx, rbac.DeleteVariableSetAction, existing.Organization)
 	if err != nil {
-		return nil, err
+		return err
 	}
 
 	deleted, err := s.db.delete(ctx, setID)
 	if err != nil {
 		s.Error(err, "deleting variable", "subject", subject, "variable", existing)
-		return nil, err
+		return err
 	}
 	s.V(1).Info("deleted variable", "subject", subject, "variable", deleted)
 
-	return deleted, nil
+	return nil
 }