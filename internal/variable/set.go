package variable

import (
	"fmt"
	"log/slog"

	"github.com/leg100/otf/internal/resource"
)

type (
	// VariableSet is a set of variables
	VariableSet struct {
<<<<<<< HEAD
		ID           resource.ID `db:"variable_set_id"`
		Name         string
		Description  string
		Global       bool
		Workspaces   []resource.ID             `db:"workspace_ids"`
		Organization resource.OrganizationName `db:"organization_name"`
=======
		ID           resource.TfeID
		Name         string
		Description  string
		Global       bool
		Workspaces   []resource.TfeID
		Organization resource.OrganizationName
>>>>>>> dd0e5074
		Variables    []*Variable
	}

	CreateVariableSetOptions struct {
		Name        string
		Description string
		Global      bool
		Workspaces  []resource.ID
	}

	UpdateVariableSetOptions struct {
		Name        *string
		Description *string
		Global      *bool
		Workspaces  []resource.ID
	}
)

func newSet(organization resource.OrganizationName, opts CreateVariableSetOptions) (*VariableSet, error) {
	return &VariableSet{
		ID:           resource.NewTfeID(resource.VariableSetKind),
		Name:         opts.Name,
		Description:  opts.Description,
		Global:       opts.Global,
		Organization: organization,
	}, nil
}

func (s *VariableSet) LogValue() slog.Value {
	attrs := []slog.Attr{
		slog.String("id", s.ID.String()),
		slog.String("name", s.Name),
		slog.Any("organization", s.Organization),
		slog.Bool("global", s.Global),
		slog.Any("workspaces", s.Workspaces),
	}
	return slog.GroupValue(attrs...)
}

func (s *VariableSet) addVariable(organizationSets []*VariableSet, opts CreateVariableOptions) (*Variable, error) {
	v, err := newVariable(s.Variables, opts)
	if err != nil {
		return nil, err
	}
	if err := s.checkGlobalConflicts(organizationSets); err != nil {
		return nil, err
	}
	return v, nil
}

func (s *VariableSet) updateVariable(organizationSets []*VariableSet, variableID resource.ID, opts UpdateVariableOptions) (*Variable, error) {
	v := s.getVariable(variableID)
	if v == nil {
		return nil, fmt.Errorf("cannot find variable %s in set", v.ID)
	}
	if err := v.update(s.Variables, opts); err != nil {
		return nil, err
	}
	if err := s.checkGlobalConflicts(organizationSets); err != nil {
		return nil, err
	}
	return v, nil
}

func (s *VariableSet) updateProperties(organizationSets []*VariableSet, opts UpdateVariableSetOptions) error {
	if opts.Name != nil {
		s.Name = *opts.Name
	}
	if opts.Description != nil {
		s.Description = *opts.Description
	}
	if opts.Global != nil {
		s.Global = *opts.Global
	}
	if opts.Workspaces != nil {
		s.Workspaces = opts.Workspaces
	}
	if err := s.checkGlobalConflicts(organizationSets); err != nil {
		return err
	}
	return nil
}

func (s *VariableSet) getVariable(variableID resource.ID) *Variable {
	for _, v := range s.Variables {
		if v.ID == variableID {
			return v
		}
	}
	return nil
}

// checkGlobalConflicts checks for variable conflicts within not only the set,
// but with the other given sets too. If any of the following is true, then
// ErrVariableConflict is returned:
//
// (a) set contains more than one variable sharing the same key and category
// (b) set is global and contains a variable that shares the same key and category as another
// variable in another global set in the given sets
func (s *VariableSet) checkGlobalConflicts(organizationSets []*VariableSet) error {
	if !s.Global {
		// only global sets conflict with one another
		return nil
	}
	for _, other := range organizationSets {
		if s.ID == other.ID {
			// skip same variable set
			continue
		}
		if !other.Global {
			// set can only conflict with other global sets
			continue
		}
		// check for conflicts between each set variable and each variable in all
		// the global sets
		for _, v := range s.Variables {
			if err := v.checkConflicts(other.Variables); err != nil {
				return err
			}
		}
	}
	return nil
}<|MERGE_RESOLUTION|>--- conflicted
+++ resolved
@@ -10,21 +10,12 @@
 type (
 	// VariableSet is a set of variables
 	VariableSet struct {
-<<<<<<< HEAD
-		ID           resource.ID `db:"variable_set_id"`
-		Name         string
-		Description  string
-		Global       bool
-		Workspaces   []resource.ID             `db:"workspace_ids"`
-		Organization resource.OrganizationName `db:"organization_name"`
-=======
 		ID           resource.TfeID
 		Name         string
 		Description  string
 		Global       bool
-		Workspaces   []resource.TfeID
+		Workspaces   []resource.ID
 		Organization resource.OrganizationName
->>>>>>> dd0e5074
 		Variables    []*Variable
 	}
 
