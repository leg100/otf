--- conflicted
+++ resolved
@@ -48,11 +48,7 @@
 	webWorkspaceClient interface {
 		Get(ctx context.Context, workspaceID resource.ID) (*workspace.Workspace, error)
 		List(ctx context.Context, opts workspace.ListOptions) (*resource.Page[*workspace.Workspace], error)
-<<<<<<< HEAD
-		GetPolicy(ctx context.Context, workspaceID resource.ID) (internal.WorkspacePolicy, error)
-=======
-		GetPolicy(ctx context.Context, workspaceID string) (authz.WorkspacePolicy, error)
->>>>>>> 1cbf65ec
+		GetPolicy(ctx context.Context, workspaceID resource.ID) (authz.WorkspacePolicy, error)
 	}
 
 	workspaceInfo struct {
